using System;
using System.Collections.Generic;
using System.Diagnostics;
using K4os.Compression.LZ4;
using LiteEntitySystem.Internal;
using LiteEntitySystem.Transport;
using LiteEntitySystem.Collections;
using LiteNetLib;
using LiteNetLib.Utils;

namespace LiteEntitySystem
{
    /// <summary>
    /// Client entity manager
    /// </summary>
    public sealed class ClientEntityManager : EntityManager
    {
        /// <summary>
        /// Current interpolated server tick
        /// </summary>
        public ushort ServerTick { get; private set; }
        
        /// <summary>
        /// Current rollback tick (valid only in Rollback state)
        /// </summary>
        public ushort RollBackTick { get; private set; }

        /// <summary>
        /// Tick of currently executing rpc (check only in client RPC methods)
        /// </summary>
        public ushort CurrentRPCTick { get; internal set; }

        /// <summary>
        /// Is server->client rpc currently executing
        /// </summary>
        public bool IsExecutingRPC { get; internal set; }

        /// <summary>
        /// Current state server tick
        /// </summary>
        public ushort RawServerTick => _stateA?.Tick ?? 0;

        /// <summary>
        /// Target state server tick
        /// </summary>
        public ushort RawTargetServerTick => _stateB?.Tick ?? RawServerTick;

        /// <summary>
        /// Our local player
        /// </summary>
        public NetPlayer LocalPlayer => _localPlayer;
        
        /// <summary>
        /// Stored input commands count for prediction correction
        /// </summary>
        public int StoredCommands => _storedInputHeaders.Count;
        
        /// <summary>
        /// Player tick processed by server
        /// </summary>
        public ushort LastProcessedTick => _stateA?.ProcessedTick ?? 0;

        /// <summary>
        /// Last received player tick by server
        /// </summary>
        public ushort LastReceivedTick => _stateA?.LastReceivedTick ?? 0;
        
        /// <summary>
        /// Inputs count in server input buffer
        /// </summary>
        public byte ServerInputBuffer => _stateB?.BufferedInputsCount ?? _stateA?.BufferedInputsCount ?? 0;

        /// <summary>
        /// Send rate of server
        /// </summary>
        public ServerSendRate ServerSendRate => _serverSendRate;
        
        /// <summary>
        /// States count in interpolation buffer
        /// </summary>
        public int LerpBufferCount => _readyStates.Count;

        /// <summary>
        /// Total states time in interpolation buffer
        /// </summary>
        public float LerpBufferTimeLength => _readyStates.Count * DeltaTimeF * (int)_serverSendRate;

        /// <summary>
        /// Client network peer
        /// </summary>
        public AbstractNetPeer NetPeer => _netPeer;

        /// <summary>
        /// Network jitter in milliseconds
        /// </summary>
        public float NetworkJitter { get; private set; }

        /// <summary>
        /// Average jitter
        /// </summary>
        public float AverageJitter => _jitterMiddle;

        /// <summary>
        /// Preferred input and incoming states buffer length in seconds lowest bound
        /// Buffer automatically increases to Jitter time + PreferredBufferTimeLowest
        /// </summary>
        public float PreferredBufferTimeLowest = 0.01f; 
        
        /// <summary>
        /// Preferred input and incoming states buffer length in seconds lowest bound
        /// Buffer automatically decreases to Jitter time + PreferredBufferTimeHighest
        /// </summary>
        public float PreferredBufferTimeHighest = 0.05f;

        /// <summary>
        /// Entities that waiting for remove
        /// </summary>
        public int PendingToRemoveEntites => _entitiesToRemoveCount;
        
        private const float TimeSpeedChangeFadeTime = 0.1f;
        private const float MaxJitter = 0.2f;
        
        /// <summary>
        /// Maximum stored inputs count
        /// </summary>
        public const int InputBufferSize = 64;

        //predicted entities that should use rollback
        private readonly AVLTree<InternalEntity> _predictedEntities = new();
        
        private readonly AbstractNetPeer _netPeer;
        private readonly Queue<ServerStateData> _statesPool = new(MaxSavedStateDiff);
        private readonly Dictionary<ushort, ServerStateData> _receivedStates = new();
        private readonly SequenceBinaryHeap<ServerStateData> _readyStates = new(MaxSavedStateDiff);
        private readonly Queue<(ushort tick, EntityLogic entity)> _spawnPredictedEntities = new ();
        private readonly byte[] _sendBuffer = new byte[NetConstants.MaxPacketSize];
        private readonly HashSet<InternalEntity> _changedEntities = new();
        private readonly CircularBuffer<InputInfo> _storedInputHeaders = new(InputBufferSize);
        private InternalEntity[] _entitiesToRemove = new InternalEntity[64];
        private int _entitiesToRemoveCount;

        private ServerSendRate _serverSendRate;
        private ServerStateData _stateA;
        private ServerStateData _stateB;
        private float _lerpTime;
        private double _timer;
        
        private readonly IdGeneratorUShort _localIdQueue = new(MaxSyncedEntityCount, MaxEntityCount);

        private readonly struct SyncCallInfo
        {
            public readonly InternalEntity Entity;
            
            private readonly MethodCallDelegate _onSync;
            private readonly int _prevDataPos;

            public SyncCallInfo(MethodCallDelegate onSync, InternalEntity entity, int prevDataPos)
            {
                _onSync = onSync;
                Entity = entity;
                _prevDataPos = prevDataPos;
            }

            public void Execute(ServerStateData state) => _onSync(Entity, new ReadOnlySpan<byte>(state.Data, _prevDataPos, state.Size-_prevDataPos));
        }
        private SyncCallInfo[] _syncCalls;
        private int _syncCallsCount;
        private SyncCallInfo[] _syncCallsBeforeConstruct;
        private int _syncCallsBeforeConstructCount;
        
        private readonly AVLTree<InternalEntity> _entitiesToConstruct = new();
        private ushort _lastReceivedInputTick;
        private float _logicLerpMsec;
        private ushort _lastReadyTick;

        //time manipulation
        private readonly float[] _jitterSamples = new float[50];
        private int _jitterSampleIdx;
        private readonly Stopwatch _jitterTimer = new();
        private float _jitterPrevTime;
        private float _jitterMiddle;
        private float _jitterSum;
        
        //local player
        private NetPlayer _localPlayer;

        /// <summary>
        /// Return client controller if exist
        /// </summary>
        /// <typeparam name="T">controller type</typeparam>
        /// <returns>controller if exist otherwise null</returns>
        public T GetPlayerController<T>() where T : ControllerLogic
        {
            if (_localPlayer == null)
                return null;
            foreach (var controller in GetEntities<T>())
                if (controller.InternalOwnerId.Value == _localPlayer.Id)
                    return controller;
            return null;
        }

        /// <summary>
        /// Constructor
        /// </summary>
        /// <param name="typesMap">EntityTypesMap with registered entity types</param>
        /// <param name="netPeer">Local AbstractPeer</param>
        /// <param name="headerByte">Header byte that will be used for packets (to distinguish entity system packets)</param>
        /// <param name="maxHistorySize">Maximum size of lag compensation history in ticks</param>
        public ClientEntityManager(
            EntityTypesMap typesMap, 
            AbstractNetPeer netPeer, 
            byte headerByte, 
            MaxHistorySize maxHistorySize = MaxHistorySize.Size32) : base(typesMap, NetworkMode.Client, headerByte, maxHistorySize)
        {
            _netPeer = netPeer;
            _sendBuffer[0] = headerByte;
            _sendBuffer[1] = InternalPackets.ClientInput;
            
            for (int i = 0; i < MaxSavedStateDiff; i++)
                _statesPool.Enqueue(new ServerStateData());
        }

        public override void Reset()
        {
            base.Reset();
            _localIdQueue.Reset();
            _entitiesToRemoveCount = 0;
        }
        
        /// <summary>
        /// Add local entity that will be not synchronized
        /// </summary>
        /// <typeparam name="T">Entity type</typeparam>
        /// <returns>Created entity or null if entities limit is reached (<see cref="EntityManager.MaxEntityCount"/>)</returns>
        internal T AddLocalEntity<T>(Action<T> initMethod = null) where T : EntityLogic
        {
            if (_localIdQueue.AvailableIds == 0)
            {
                Logger.LogError("Max local entities count reached");
                return null;
            }
            
            var entity = AddEntity<T>(new EntityParams(
                new EntityDataHeader(
                    _localIdQueue.GetNewId(), 
                    EntityClassInfo<T>.ClassId, 
                    0, 
                    0),
                this,
                ClassDataDict[EntityClassInfo<T>.ClassId].AllocateDataCache()));
            
            //Logger.Log($"AddPredicted, tick: {_tick}, rb: {InRollBackState}, id: {entity.Id}");
            
            entity.InternalOwnerId.Value = InternalPlayerId;
            initMethod?.Invoke(entity);
            ConstructEntity(entity);
            _spawnPredictedEntities.Enqueue((_tick, entity));
            
            return entity;
        }
<<<<<<< HEAD
        public void SendServerRPC<T>(ushort entityId, ushort rpcId, T value) where T : unmanaged
=======
        internal void SendServerRPC<T>(ushort entityId, ushort rpcId, T value) where T : unmanaged
>>>>>>> 4dad83cb
        {
            // Prepare a NetDataWriter
            NetDataWriter writer = new NetDataWriter();

            // Add packet header and type
            writer.Put(HeaderByte); // Header byte for this entity system
            writer.Put((byte)InternalPackets.ClientRPC); // Denote it's a client->server RPC

            // Add entity ID and RPC ID
            writer.Put(entityId);
            writer.Put(rpcId);

            unsafe
            {
                byte[] byteArray = new byte[sizeof(T)];
                fixed (byte* byteArrayPtr = byteArray)
                {
                    Buffer.MemoryCopy(&value, byteArrayPtr, sizeof(T), sizeof(T));
                }

<<<<<<< HEAD
                writer.PutBytesWithLength(byteArray);
=======
                writer.Put(byteArray);
>>>>>>> 4dad83cb
            }

            _netPeer.SendReliableOrdered(writer.AsReadOnlySpan());
        }

        // For "RemoteCallSpan<T>"
<<<<<<< HEAD
        public void SendServerRPC<T>(ushort entityId, ushort rpcId, ReadOnlySpan<T> data) where T : unmanaged
=======
        internal void SendServerRPC<T>(ushort entityId, ushort rpcId, ReadOnlySpan<T> data) where T : unmanaged
>>>>>>> 4dad83cb
        {
            // Prepare a NetDataWriter
            NetDataWriter writer = new NetDataWriter();

            // Add packet header and type
            writer.Put(HeaderByte);
            writer.Put(InternalPackets.ClientRPC);

            // Add entity ID and RPC ID
            writer.Put(entityId);
            writer.Put(rpcId);

            byte[] byteArray;
            // Convert span to byte array
            unsafe
            {
                byteArray = new byte[data.Length * sizeof(T)];
                fixed (T* dataPtr = data)
                fixed (byte* bytePtr = byteArray)
                {
                    Buffer.MemoryCopy(dataPtr, bytePtr, byteArray.Length, byteArray.Length);
                }
            }

            // Write the byte array
<<<<<<< HEAD
            writer.PutBytesWithLength(byteArray);
=======
            writer.Put(byteArray);
>>>>>>> 4dad83cb

            // Send the data
            _netPeer.SendReliableOrdered(writer.AsReadOnlySpan());
        }

        // For "RemoteCallSerializable<T>"
<<<<<<< HEAD
        public void SendServerRPC(ushort entityId, ushort rpcId, ReadOnlySpan<byte> data)
=======
        internal void SendServerRPC(ushort entityId, ushort rpcId, ReadOnlySpan<byte> data)
>>>>>>> 4dad83cb
        {
            // Prepare a NetDataWriter
            NetDataWriter writer = new NetDataWriter();

            // Add packet header and type
            writer.Put(HeaderByte);
            writer.Put(InternalPackets.ClientRPC);

            // Add entity ID and RPC ID
            writer.Put(entityId);
            writer.Put(rpcId);

            // Convert span to byte array and write
            writer.Put(data.ToArray());

            // Send the data
            _netPeer.SendReliableOrdered(writer.AsReadOnlySpan());
        }

        internal EntityLogic FindEntityByPredictedId(ushort tick, ushort parentId, ushort predictedId)
        {
            foreach (var predictedEntity in _spawnPredictedEntities)
            {
                if (predictedEntity.tick == tick && 
                    predictedEntity.entity.ParentId.Id == parentId &&
                    predictedEntity.entity.PredictedId == predictedId)
                    return predictedEntity.entity;
            }
            return null;
        }

        internal override void EntityFieldChanged<T>(InternalEntity entity, ushort fieldId, ref T newValue)
        {
            //currently nothing
        }

        protected override unsafe void OnAliveEntityAdded(InternalEntity entity)
        {
            ref var classData = ref ClassDataDict[entity.ClassId];
            fixed (byte* interpDataPtr = classData.ClientInterpolatedNextData(entity),
                   prevDataPtr = classData.ClientInterpolatedPrevData(entity))
            {
                for (int i = 0; i < classData.InterpolatedCount; i++)
                {
                    var field = classData.Fields[i];
                    field.TypeProcessor.WriteTo(entity, field.Offset, interpDataPtr + field.FixedOffset);
                    field.TypeProcessor.WriteTo(entity, field.Offset, prevDataPtr + field.FixedOffset);
                }
            }
        }
        
        /// Read incoming data
        /// <param name="inData">Incoming data including header byte</param>
        /// <returns>Deserialization result</returns>
        public unsafe DeserializeResult Deserialize(ReadOnlySpan<byte> inData)
        {
            if (inData[0] != HeaderByte)
                return DeserializeResult.HeaderCheckFailed;
            fixed (byte* rawData = inData)
            {
                if (inData[1] == InternalPackets.BaselineSync)
                {
                    if (inData.Length < sizeof(BaselineDataHeader))
                        return DeserializeResult.Error;
                    
                    _entitiesToConstruct.Clear();
                    _syncCallsCount = 0;
                    _syncCallsBeforeConstructCount = 0;
                    //read header and decode
                    int decodedBytes;
                    var header = *(BaselineDataHeader*)rawData;
                    if (header.OriginalLength < 0)
                        return DeserializeResult.Error;
                    SetTickrate(header.Tickrate);
                    _serverSendRate = (ServerSendRate)header.SendRate;

                    //reset pooled
                    if (_stateB != null)
                    {
                        _statesPool.Enqueue(_stateB);
                        _stateB = null;
                    }

                    while (_readyStates.Count > 0)
                    {
                        _statesPool.Enqueue(_readyStates.ExtractMin());
                    }

                    foreach (var stateData in _receivedStates.Values)
                    {
                        _statesPool.Enqueue(stateData);
                    }

                    _receivedStates.Clear();

                    _stateA ??= _statesPool.Dequeue();
                    _stateA.Reset(header.Tick);
                    _stateA.Size = header.OriginalLength;
                    _stateA.Data = new byte[header.OriginalLength];
                    InternalPlayerId = header.PlayerId;
                    _localPlayer = new NetPlayer(_netPeer, InternalPlayerId);

                    fixed (byte* stateData = _stateA.Data)
                    {
                        decodedBytes = LZ4Codec.Decode(
                            rawData + sizeof(BaselineDataHeader),
                            inData.Length - sizeof(BaselineDataHeader),
                            stateData,
                            _stateA.Size);
                        if (decodedBytes != header.OriginalLength)
                        {
                            Logger.LogError("Error on decompress");
                            return DeserializeResult.Error;
                        }
                        if (ReadEntityState(stateData, true) == false)
                            return DeserializeResult.Error;
                    }

                    ServerTick = _stateA.Tick;
                    _lastReadyTick = ServerTick;
                    foreach (var controller in GetEntities<HumanControllerLogic>())
                        controller.ClearClientStoredInputs();
                    _storedInputHeaders.Clear();
                    _jitterTimer.Reset();
                    ConstructAndSync(true);
                    _entitiesToConstruct.Clear();
                    Logger.Log($"[CEM] Got baseline sync. Assigned player id: {header.PlayerId}, Original: {decodedBytes}, Tick: {header.Tick}, SendRate: {_serverSendRate}");
                }
                else
                {
                    if (inData.Length < sizeof(DiffPartHeader))
                        return DeserializeResult.Error;
                    var diffHeader = *(DiffPartHeader*)rawData;
                    int tickDifference = Utils.SequenceDiff(diffHeader.Tick, _lastReadyTick);
                    if (tickDifference <= 0)
                    {
                        //old state
                        return DeserializeResult.Done;
                    }

                    //sample jitter
                    float currentJitterTimer = _jitterTimer.ElapsedMilliseconds / 1000f;
                    ref float jitterSample = ref _jitterSamples[_jitterSampleIdx];
                    
                    _jitterSum -= jitterSample;
                    jitterSample = Math.Abs(currentJitterTimer - _jitterPrevTime);
                    _jitterSum += jitterSample;
                    _jitterPrevTime = currentJitterTimer;
                    _jitterSampleIdx = (_jitterSampleIdx + 1) % _jitterSamples.Length;
                    //reset timer
                    _jitterTimer.Restart();

                    if (!_receivedStates.TryGetValue(diffHeader.Tick, out var serverState))
                    {
                        if (_statesPool.Count == 0)
                        {
                            serverState = new ServerStateData { Tick = diffHeader.Tick };
                        }
                        else
                        {
                            serverState = _statesPool.Dequeue();
                            serverState.Reset(diffHeader.Tick);
                        }

                        _receivedStates.Add(diffHeader.Tick, serverState);
                    }

                    if (serverState.ReadPart(diffHeader, rawData, inData.Length))
                    {
                        //if(serverState.TotalPartsCount > 1)
                        //    Logger.Log($"Parts: {serverState.TotalPartsCount}");
                        if (Utils.SequenceDiff(serverState.LastReceivedTick, _lastReceivedInputTick) > 0)
                            _lastReceivedInputTick = serverState.LastReceivedTick;
                        if (Utils.SequenceDiff(serverState.Tick, _lastReadyTick) > 0)
                            _lastReadyTick = serverState.Tick;
                        _receivedStates.Remove(serverState.Tick);

                        if (_readyStates.Count == MaxSavedStateDiff)
                        {
                            //one state should be already preloaded
                            _timer = _lerpTime;
                            //fast-forward
                            GoToNextState();
                            PreloadNextState();
                        }

                        _readyStates.Add(serverState, serverState.Tick);
                        PreloadNextState();
                    }
                }
            }

            return DeserializeResult.Done;
        }

        private bool PreloadNextState()
        {
            if (_stateB != null)
                return true;
            if (_readyStates.Count == 0)
                return false;
            
            //get max and middle jitter
            _jitterMiddle = _jitterSum / _jitterSamples.Length;
            if (_jitterMiddle > NetworkJitter)
                NetworkJitter = _jitterMiddle;
            
            _stateB = _readyStates.ExtractMin();
            _stateB.Preload(EntitiesDict);
            //Logger.Log($"Preload A: {_stateA.Tick}, B: {_stateB.Tick}");

            //limit jitter for pause scenarios
            if (NetworkJitter > MaxJitter)
                NetworkJitter = MaxJitter;
            float lowestBound = NetworkJitter + PreferredBufferTimeLowest;
            float upperBound = NetworkJitter + PreferredBufferTimeHighest;

            //tune buffer playing speed 
            _lerpTime = Utils.SequenceDiff(_stateB.Tick, _stateA.Tick) * DeltaTimeF;
            _lerpTime *= 1 - GetSpeedMultiplier(LerpBufferTimeLength)*TimeSpeedChangeCoef;

            //tune game prediction and input generation speed
            SpeedMultiplier = GetSpeedMultiplier(_stateB.BufferedInputsCount * DeltaTimeF);
            
            //remove processed inputs
            foreach (var controller in GetEntities<HumanControllerLogic>())
                controller.RemoveClientProcessedInputs(_stateB.ProcessedTick);
            while (_storedInputHeaders.Count > 0 && Utils.SequenceDiff(_stateB.ProcessedTick, _storedInputHeaders.Front().Tick) >= 0)
                _storedInputHeaders.PopFront();
            
            return true;

            float GetSpeedMultiplier(float bufferTime) =>
                Utils.Lerp(-1f, 0f, Utils.InvLerp(lowestBound - TimeSpeedChangeFadeTime, lowestBound, bufferTime)) +
                Utils.Lerp(0f, 1f, Utils.InvLerp(upperBound, upperBound + TimeSpeedChangeFadeTime, bufferTime));
        }

        private unsafe void GoToNextState()
        {
            ushort minimalTick = _stateA.Tick;
            _statesPool.Enqueue(_stateA);
            _stateA = _stateB;
            _stateB = null;
            
            //Logger.Log($"GotoState: IST: {ServerTick}, TST:{_stateA.Tick}");
            fixed (byte* stateData = _stateA.Data)
                if (ReadEntityState(stateData, false) == false)
                    return;
            ConstructAndSync(false, minimalTick);
            
            _timer -= _lerpTime;
            
            //reset owned entities
            foreach (var entity in _predictedEntities)
            {
                ref var classData = ref ClassDataDict[entity.ClassId];
                if(entity.IsRemoteControlled && !classData.HasRemoteRollbackFields)
                    continue;
                entity.OnBeforeRollback();

                fixed (byte* predictedData = classData.ClientPredictedData(entity))
                {
                    for (int i = 0; i < classData.FieldsCount; i++)
                    {
                        ref var field = ref classData.Fields[i];
                        if ((entity.IsRemoteControlled && !field.Flags.HasFlagFast(SyncFlags.AlwaysRollback)) ||
                            field.Flags.HasFlagFast(SyncFlags.NeverRollBack) ||
                            field.Flags.HasFlagFast(SyncFlags.OnlyForOtherPlayers))
                            continue;
                        if (field.FieldType == FieldType.SyncableSyncVar)
                        {
                            var syncableField = RefMagic.RefFieldValue<SyncableField>(entity, field.Offset);
                            field.TypeProcessor.SetFrom(syncableField, field.SyncableSyncVarOffset, predictedData + field.PredictedOffset);
                        }
                        else
                        {
                            field.TypeProcessor.SetFrom(entity, field.Offset, predictedData + field.PredictedOffset);
                        }
                    }
                }
                for (int i = 0; i < classData.SyncableFields.Length; i++)
                    RefMagic.RefFieldValue<SyncableField>(entity, classData.SyncableFields[i].Offset).OnRollback();
                entity.OnRollback();
            }

            //reapply input
            UpdateMode = UpdateMode.PredictionRollback;
            
            for(int cmdNum = 0; cmdNum < _storedInputHeaders.Count; cmdNum++)
            {
                //reapply input data
                var storedInput = _storedInputHeaders[cmdNum];
                _localPlayer.StateATick = storedInput.Header.StateA;
                _localPlayer.StateBTick = storedInput.Header.StateB;
                _localPlayer.LerpTime = storedInput.Header.LerpMsec;
                RollBackTick = storedInput.Tick;
                foreach (var controller in GetEntities<HumanControllerLogic>())
                    controller.ReadStoredInput(cmdNum);
                
                foreach (var entity in AliveEntities)
                {
                    if(entity.IsLocal || !entity.IsLocalControlled)
                        continue;
                    
                    //if new entity set previous interp data from data that was before latest rollback update
                    if (cmdNum == _storedInputHeaders.Count - 1 && _entitiesToConstruct.Contains(entity))
                    {
                        ref var classData = ref ClassDataDict[entity.ClassId];
                        fixed (byte* prevDataPtr = classData.ClientInterpolatedPrevData(entity))
                        {
                            for (int i = 0; i < classData.InterpolatedCount; i++)
                            {
                                ref var field = ref classData.Fields[i];
                                field.TypeProcessor.WriteTo(entity, field.Offset, prevDataPtr + field.FixedOffset);
                            }
                        }
                    }
                    
                    entity.Update();
                }
            }
            UpdateMode = UpdateMode.Normal;
                        
            _entitiesToConstruct.Clear();
                        
            //update local interpolated position
            foreach (var entity in AliveEntities)
            {
                if(entity.IsLocal || !entity.IsLocalControlled)
                    continue;
                
                ref var classData = ref ClassDataDict[entity.ClassId];
                for(int i = 0; i < classData.InterpolatedCount; i++)
                {
                    fixed (byte* currentDataPtr = classData.ClientInterpolatedNextData(entity))
                    {
                        ref var field = ref classData.Fields[i];
                        field.TypeProcessor.WriteTo(entity, field.Offset, currentDataPtr + field.FixedOffset);
                    }
                }
            }
            
            //delete predicted
            while (_spawnPredictedEntities.TryPeek(out var info))
            {
                if (Utils.SequenceDiff(_stateA.ProcessedTick, info.tick) >= 0)
                {
                    //Logger.Log($"Delete predicted. Tick: {info.tick}, Entity: {info.entity}");
                    _spawnPredictedEntities.Dequeue();
                    info.entity.DestroyInternal();
                    RemoveEntity(info.entity);
                    _localIdQueue.ReuseId(info.entity.Id);
                }
                else
                {
                    break;
                }
            }
        }

        internal override void OnEntityDestroyed(InternalEntity e)
        {
            if (!e.IsLocal)
            {
                if(e.IsLocalControlled && e is EntityLogic eLogic)
                    RemoveOwned(eLogic);
                Utils.AddToArrayDynamic(ref _entitiesToRemove, ref _entitiesToRemoveCount, e);
            }
            
            base.OnEntityDestroyed(e);
        }

        protected override unsafe void OnLogicTick()
        {
            if (_stateB != null)
            {
                ServerTick = Utils.LerpSequence(_stateA.Tick, _stateB.Tick, (float)(_timer/_lerpTime));
                _stateB.ExecuteRpcs(this, _stateA.Tick, false);
            }

            //apply input
            var humanControllers = GetEntities<HumanControllerLogic>();
            if (humanControllers.Count > 0)
            {
                _storedInputHeaders.PushBack(new InputInfo(_tick, new InputPacketHeader
                {
                    StateA = _stateA.Tick,
                    StateB = RawTargetServerTick,
                    LerpMsec = _logicLerpMsec
                }));
                foreach (var controller in humanControllers)
                {
                    controller.ApplyPendingInput();
                }
            }

            //local only and UpdateOnClient
            foreach (var entity in AliveEntities)
            {
                ref var classData = ref ClassDataDict[entity.ClassId];
                if (entity.IsLocal || entity.IsLocalControlled)
                {
                    //save data for interpolation before update
                    fixed (byte* currentDataPtr = classData.ClientInterpolatedNextData(entity),
                           prevDataPtr = classData.ClientInterpolatedPrevData(entity))
                    {
                        //restore previous
                        for(int i = 0; i < classData.InterpolatedCount; i++)
                        {
                            var field = classData.Fields[i];
                            field.TypeProcessor.SetFrom(entity, field.Offset, currentDataPtr + field.FixedOffset);
                        }

                        //update
                        entity.Update();
                
                        //save current
                        RefMagic.CopyBlock(prevDataPtr, currentDataPtr, (uint)classData.InterpolatedFieldsSize);
                        for(int i = 0; i < classData.InterpolatedCount; i++)
                        {
                            var field = classData.Fields[i];
                            field.TypeProcessor.WriteTo(entity, field.Offset, currentDataPtr + field.FixedOffset);
                        }
                    }
                }
                else if(classData.Flags.HasFlagFast(EntityFlags.UpdateOnClient))
                {
                    entity.Update();
                }
            }

            if (NetworkJitter > _jitterMiddle)
                NetworkJitter -= DeltaTimeF * 0.1f;
        }

        /// <summary>
        /// Update method, call this every frame
        /// </summary>
        public override unsafe void Update()
        {
            //skip update until receive first sync and tickrate
            if (Tickrate == 0)
                return;
            
            //logic update
            ushort prevTick = _tick;
            
            base.Update();
            
            //send buffered input
            if (_tick != prevTick)
                SendBufferedInput();
            
            if (PreloadNextState())
            {
                _timer += VisualDeltaTime;
                while(_timer >= _lerpTime)
                {
                    GoToNextState();
                    if (!PreloadNextState())
                        break;
                }
                
                if (_stateB != null)
                {
                    //remote interpolation
                    _logicLerpMsec = (float)(_timer/_lerpTime);
                    for(int i = 0; i < _stateB.InterpolatedCachesCount; i++)
                    {
                        ref var interpolatedCache = ref _stateB.InterpolatedCaches[i];
                        fixed (byte* initialDataPtr = interpolatedCache.Entity.ClassData.ClientInterpolatedNextData(interpolatedCache.Entity), nextDataPtr = _stateB.Data)
                            interpolatedCache.TypeProcessor.SetInterpolation(
                                interpolatedCache.Entity, 
                                interpolatedCache.FieldOffset,
                                initialDataPtr + interpolatedCache.FieldFixedOffset,
                                nextDataPtr + interpolatedCache.StateReaderOffset, 
                                _logicLerpMsec);
                    }
                }
            }

            //local interpolation
            float localLerpT = LerpFactor;
            foreach (var entity in AliveEntities)
            {
                if (!entity.IsLocalControlled && !entity.IsLocal)
                    continue;
                
                ref var classData = ref ClassDataDict[entity.ClassId];
                fixed (byte* currentDataPtr = classData.ClientInterpolatedNextData(entity), prevDataPtr = classData.ClientInterpolatedPrevData(entity))
                {
                    for(int i = 0; i < classData.InterpolatedCount; i++)
                    {
                        var field = classData.Fields[i];
                        field.TypeProcessor.SetInterpolation(
                            entity,
                            field.Offset,
                            prevDataPtr + field.FixedOffset,
                            currentDataPtr + field.FixedOffset,
                            localLerpT);
                    }
                }
            }
            
            //local only and UpdateOnClient
            foreach (var entity in AliveEntities)
            {
                entity.VisualUpdate();
            }
        }

        private unsafe void SendBufferedInput()
        {
            if (_storedInputHeaders.Count == 0)
            {
                fixed (byte* sendBuffer = _sendBuffer)
                {
                    *(ushort*)(sendBuffer + 2) = Tick;
                    *(InputPacketHeader*)(sendBuffer + 4) = new InputPacketHeader
                    {
                        LerpMsec = _logicLerpMsec, 
                        StateA = _stateA.Tick, 
                        StateB = RawTargetServerTick
                    };
                    _netPeer.SendUnreliable(new ReadOnlySpan<byte>(sendBuffer, 4+InputPacketHeader.Size));
                    _netPeer.TriggerSend();
                }
                return;
            }
            
            //pack tick first
            int offset = 4;
            int maxSinglePacketSize = _netPeer.GetMaxUnreliablePacketSize();
            ushort currentTick = _storedInputHeaders[0].Tick;
            ushort tickIndex = 0;
            int prevInputIndex = -1;

            int maxDeltaSize = 0;
            int maxInputSize = 0;
            foreach (var humanControllerLogic in GetEntities<HumanControllerLogic>())
            {
                maxDeltaSize += humanControllerLogic.MaxInputDeltaSize;
                maxInputSize += humanControllerLogic.InputSize + InputPacketHeader.Size;
            }

            if (offset + maxInputSize > maxSinglePacketSize)
            {
                Logger.LogError($"Input data from controllers is more than MTU: {maxSinglePacketSize}");
                return;
            }
            
            fixed (byte* sendBuffer = _sendBuffer)
            {
                //Logger.Log($"SendingCommands start {_tick}");
                for(int i = 0; i < _storedInputHeaders.Count; i++)
                {
                    if (Utils.SequenceDiff(currentTick, _lastReceivedInputTick) <= 0)
                    {
                        currentTick++;
                        continue;
                    }
                    if(prevInputIndex >= 0)//make delta
                    {
                        //overflow
                        if (offset + InputPacketHeader.Size + maxDeltaSize > maxSinglePacketSize)
                        {
                            prevInputIndex = -1;
                            *(ushort*)(sendBuffer + 2) = currentTick;
                            _netPeer.SendUnreliable(new ReadOnlySpan<byte>(sendBuffer, offset));
                            offset = 4;
                            currentTick += tickIndex;
                            tickIndex = 0;
                        }
                        else
                        {
                            //write header
                            *(InputPacketHeader*)(sendBuffer + offset) = _storedInputHeaders[i].Header;
                            offset += InputPacketHeader.Size;
                            
                            //write current into temporary buffer for delta encoding
                            foreach (var controller in GetEntities<HumanControllerLogic>())
                            {
                                offset += controller.DeltaEncode(
                                    prevInputIndex,
                                    i,
                                    new Span<byte>(sendBuffer + offset, controller.MaxInputDeltaSize));
                            }
                        }
                    }
                    if (prevInputIndex == -1) //first full input
                    {
                        //write header
                        *(InputPacketHeader*)(sendBuffer + offset) = _storedInputHeaders[i].Header;
                        offset += InputPacketHeader.Size;
                        //write data
                        foreach (var controller in GetEntities<HumanControllerLogic>())
                        {
                            controller.WriteStoredInput(i, new Span<byte>(sendBuffer + offset, controller.InputSize));
                            offset += controller.InputSize;
                        }
                    }
                    prevInputIndex = i;
                    tickIndex++;
                    if (tickIndex == ServerEntityManager.MaxStoredInputs)
                        break;
                }
                *(ushort*)(sendBuffer + 2) = currentTick;
                _netPeer.SendUnreliable(new ReadOnlySpan<byte>(sendBuffer, offset));
                _netPeer.TriggerSend();
            }
        }

        internal void AddOwned(EntityLogic entity)
        {
            var flags = entity.ClassData.Flags;
            if (flags.HasFlagFast(EntityFlags.Updateable) && !flags.HasFlagFast(EntityFlags.UpdateOnClient))
                AliveEntities.Add(entity);
        }
        
        internal void RemoveOwned(EntityLogic entity)
        {
            var flags = entity.ClassData.Flags;
            if (flags.HasFlagFast(EntityFlags.Updateable) && !flags.HasFlagFast(EntityFlags.UpdateOnClient))
                AliveEntities.Remove(entity);
        }

        private void ExecuteSyncCalls(SyncCallInfo[] callInfos, ref int count)
        {
            for (int i = 0; i < count; i++)
            {
                try
                {
                    callInfos[i].Execute(_stateA);
                }
                catch (Exception e)
                {
                    Logger.LogError($"OnChange error in user code. Entity: {callInfos[i].Entity}. Error: {e}");
                }
            }
            count = 0;
        }

        private void ConstructAndSync(bool firstSync, ushort minimalTick = 0)
        {
            //execute all previous rpcs
            ServerTick = _stateA.Tick;
            
            //execute syncable fields first
            _stateA.ExecuteSyncableRpcs(this, minimalTick, firstSync);
            
            //Make OnChangeCalls before construct
            ExecuteSyncCalls(_syncCallsBeforeConstruct, ref _syncCallsBeforeConstructCount);

            //Call construct methods
            foreach(var entity in _entitiesToConstruct)
                ConstructEntity(entity);
            
            //Make OnChangeCalls after construct
            ExecuteSyncCalls(_syncCalls, ref _syncCallsCount);
            
            //execute entity rpcs
            _stateA.ExecuteRpcs(this, minimalTick, firstSync);
            
            foreach (var lagCompensatedEntity in LagCompensatedEntities)
                ClassDataDict[lagCompensatedEntity.ClassId].WriteHistory(lagCompensatedEntity, ServerTick);
        }
        
        private unsafe bool ReadEntityState(byte* rawData, bool fistSync)
        {
            var emptyClassData = new EntityClassData();
            _changedEntities.Clear();
            
            for (int readerPosition = 0; readerPosition < _stateA.Size;)
            {
                bool fullSync = true;
                int endPos = 0;
                InternalEntity entity;
                ref var classData = ref emptyClassData;
                bool writeInterpolationData;
                
                if (!fistSync) //diff data
                {
                    ushort fullSyncAndTotalSize = *(ushort*)(rawData + readerPosition);
                    fullSync = (fullSyncAndTotalSize & 1) == 1;
                    endPos = readerPosition + (fullSyncAndTotalSize >> 1);
                    readerPosition += sizeof(ushort);
                }
                
                if (fullSync)
                {
                    var entityDataHeader = *(EntityDataHeader*)(rawData + readerPosition);
                    readerPosition += sizeof(EntityDataHeader);
                    if (!IsEntityIdValid(entityDataHeader.Id))
                        return false;
                    entity = EntitiesDict[entityDataHeader.Id];
                    
                    //Logger.Log($"[CEM] ReadBaseline Entity: {entityId} pos: {bytesRead}");
                    //remove old entity
                    if (entity != null && entity.Version != entityDataHeader.Version)
                    {
                        //this can be only on logics (not on singletons)
                        Logger.Log($"[CEM] Replace entity by new: {entityDataHeader.Version}");
                        entity.DestroyInternal();
                        RemoveEntity(entity);
                        entity = null;
                    } 
                    if (entity == null) //create new
                    {
                        classData = ref ClassDataDict[entityDataHeader.ClassId];
                        entity = AddEntity<InternalEntity>(new EntityParams(entityDataHeader, this, classData.AllocateDataCache()));
                     
                        if (classData.PredictedSize > 0 || classData.SyncableFields.Length > 0)
                        {
                            _predictedEntities.Add(entity);
                            //Logger.Log($"Add predicted: {entity.GetType()}");
                        }
                        _entitiesToConstruct.Add(entity);
                        writeInterpolationData = true;
                    }
                    else //update "old"
                    {
                        classData = ref entity.ClassData;
                        writeInterpolationData = entity.IsRemoteControlled;
                    }
                }
                else //diff sync
                {
                    ushort entityId = *(ushort*)(rawData + readerPosition);
                    readerPosition += sizeof(ushort);
                    if (!IsEntityIdValid(entityId))
                        return false;
                    entity = EntitiesDict[entityId];
                    if(entity != null)
                    {
                        classData = ref entity.ClassData;
                        writeInterpolationData = entity.IsRemoteControlled;
                        readerPosition += classData.FieldsFlagsSize;
                    }
                    else //entity null -> and diff sync -> skip
                    {
                        readerPosition = endPos;
                        continue;
                    }
                }

                _changedEntities.Add(entity);
                
                Utils.ResizeOrCreate(ref _syncCalls, _syncCallsCount + classData.FieldsCount);
                Utils.ResizeOrCreate(ref _syncCallsBeforeConstruct, _syncCallsBeforeConstructCount + classData.FieldsCount);
                
                int fieldsFlagsOffset = readerPosition - classData.FieldsFlagsSize;
                fixed (byte* interpDataPtr = classData.ClientInterpolatedNextData(entity), predictedData = classData.ClientPredictedData(entity))
                    for (int i = 0; i < classData.FieldsCount; i++)
                    {
                        if (!fullSync && !Utils.IsBitSet(rawData + fieldsFlagsOffset, i))
                            continue;
                        ref var field = ref classData.Fields[i];
                        byte* readDataPtr = rawData + readerPosition;
                        if (field.IsPredicted)
                            RefMagic.CopyBlock(predictedData + field.PredictedOffset, readDataPtr, field.Size);
                        if (field.FieldType == FieldType.SyncableSyncVar)
                        {
                            var syncableField = RefMagic.RefFieldValue<SyncableField>(entity, field.Offset);
                            field.TypeProcessor.SetFrom(syncableField, field.SyncableSyncVarOffset, readDataPtr);
                        }
                        else
                        {
                            if (field.Flags.HasFlagFast(SyncFlags.Interpolated) && writeInterpolationData)
                            {
                                //this is interpolated save for future
                                RefMagic.CopyBlock(interpDataPtr + field.FixedOffset, readDataPtr, field.Size);
                            }
                            if (field.OnSync != null)
                            {
                                if (field.TypeProcessor.SetFromAndSync(entity, field.Offset, readDataPtr))
                                {
                                    if (field.OnSyncExecutionOrder == OnSyncExecutionOrder.BeforeConstruct)
                                        _syncCallsBeforeConstruct[_syncCallsBeforeConstructCount++] = new SyncCallInfo(field.OnSync, entity, readerPosition);
                                    else //call on sync immediately
                                        _syncCalls[_syncCallsCount++] = new SyncCallInfo(field.OnSync, entity, readerPosition);
                                }
                            }
                            else
                            {
                                field.TypeProcessor.SetFrom(entity, field.Offset, readDataPtr);
                            }
                        }
                        //Logger.Log($"E {entity.Id} Field updated: {field.Name}");
                        readerPosition += field.IntSize;
                    }
                
                if (fullSync)
                {
                    _stateA.ReadRPCs(rawData, ref readerPosition, new EntitySharedReference(entity.Id, entity.Version), classData);
                    continue;
                }
                readerPosition = endPos;
            }
            
            for(int i = 0; i < _entitiesToRemoveCount; i++)
            {
                //skip changed
                var entityToRemove = _entitiesToRemove[i];
                if (_changedEntities.Contains(entityToRemove))
                    continue;

                _predictedEntities.Remove(entityToRemove);
                
                //Logger.Log($"[CLI] RemovingEntity: {_entitiesToRemove[i].Id}");
                RemoveEntity(entityToRemove);
                
                _entitiesToRemoveCount--;
                _entitiesToRemove[i] = _entitiesToRemove[_entitiesToRemoveCount];
                _entitiesToRemove[_entitiesToRemoveCount] = null;
                i--;
            }
            return true;

            bool IsEntityIdValid(ushort id)
            {
                if (id == InvalidEntityId || id >= MaxSyncedEntityCount)
                {
                    Logger.LogError($"Bad data (id > {MaxSyncedEntityCount} or Id == 0) Id: {id}");
                    return false;
                }
                return true;
            }
        }
    }
}<|MERGE_RESOLUTION|>--- conflicted
+++ resolved
@@ -258,11 +258,7 @@
             
             return entity;
         }
-<<<<<<< HEAD
-        public void SendServerRPC<T>(ushort entityId, ushort rpcId, T value) where T : unmanaged
-=======
         internal void SendServerRPC<T>(ushort entityId, ushort rpcId, T value) where T : unmanaged
->>>>>>> 4dad83cb
         {
             // Prepare a NetDataWriter
             NetDataWriter writer = new NetDataWriter();
@@ -283,22 +279,14 @@
                     Buffer.MemoryCopy(&value, byteArrayPtr, sizeof(T), sizeof(T));
                 }
 
-<<<<<<< HEAD
-                writer.PutBytesWithLength(byteArray);
-=======
                 writer.Put(byteArray);
->>>>>>> 4dad83cb
             }
 
             _netPeer.SendReliableOrdered(writer.AsReadOnlySpan());
         }
 
         // For "RemoteCallSpan<T>"
-<<<<<<< HEAD
-        public void SendServerRPC<T>(ushort entityId, ushort rpcId, ReadOnlySpan<T> data) where T : unmanaged
-=======
         internal void SendServerRPC<T>(ushort entityId, ushort rpcId, ReadOnlySpan<T> data) where T : unmanaged
->>>>>>> 4dad83cb
         {
             // Prepare a NetDataWriter
             NetDataWriter writer = new NetDataWriter();
@@ -324,22 +312,14 @@
             }
 
             // Write the byte array
-<<<<<<< HEAD
-            writer.PutBytesWithLength(byteArray);
-=======
             writer.Put(byteArray);
->>>>>>> 4dad83cb
 
             // Send the data
             _netPeer.SendReliableOrdered(writer.AsReadOnlySpan());
         }
 
         // For "RemoteCallSerializable<T>"
-<<<<<<< HEAD
-        public void SendServerRPC(ushort entityId, ushort rpcId, ReadOnlySpan<byte> data)
-=======
         internal void SendServerRPC(ushort entityId, ushort rpcId, ReadOnlySpan<byte> data)
->>>>>>> 4dad83cb
         {
             // Prepare a NetDataWriter
             NetDataWriter writer = new NetDataWriter();
