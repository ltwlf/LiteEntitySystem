using System;
using System.Collections.Generic;
using System.Runtime.InteropServices;
using LiteEntitySystem.Internal;
using LiteNetLib.Utils;

namespace LiteEntitySystem
{
    public delegate void SpanAction<T>(ReadOnlySpan<T> data);
    public delegate void SpanAction<in TCaller, T>(TCaller caller, ReadOnlySpan<T> data);
    internal delegate void MethodCallDelegate(object classPtr, ReadOnlySpan<byte> buffer);
    
    public readonly struct RemoteCall
    {
        internal static MethodCallDelegate CreateMCD<TClass>(Action<TClass> methodToCall) => (classPtr, _) => methodToCall((TClass)classPtr);
        
        internal readonly Action<InternalEntity> CachedAction;
        internal readonly ushort Id;
        internal readonly ExecuteFlags Flags;
        internal readonly bool Initialized;
        
        internal RemoteCall(Action<InternalEntity> action, ushort rpcId, ExecuteFlags flags)
        {
            CachedAction = action;
            Id = rpcId;
            Flags = flags;
            Initialized = true;
        }
    }
    
    public readonly struct RemoteCall<T> where T : unmanaged
    {
        internal static unsafe MethodCallDelegate CreateMCD<TClass>(Action<TClass, T> methodToCall) =>
            (classPtr, buffer) =>
            {
                fixed (byte* data = buffer)
                    methodToCall((TClass)classPtr, *(T*)data);
            };
        
        internal readonly Action<InternalEntity, T> CachedAction;
        internal readonly ushort Id;
        internal readonly ExecuteFlags Flags;
        internal readonly bool Initialized;
        
        internal RemoteCall(Action<InternalEntity, T> action, ushort rpcId, ExecuteFlags flags)
        {
            CachedAction = action;
            Id = rpcId;
            Flags = flags;
            Initialized = true;
        }
    }
    
    public readonly struct RemoteCallSpan<T> where T : unmanaged
    {
        internal static MethodCallDelegate CreateMCD<TClass>(SpanAction<TClass, T> methodToCall) =>
            (classPtr, buffer) => methodToCall((TClass)classPtr, MemoryMarshal.Cast<byte, T>(buffer));
        
        internal readonly SpanAction<InternalEntity, T> CachedAction;
        internal readonly ushort Id;
        internal readonly ExecuteFlags Flags;
        internal readonly bool Initialized;

        internal RemoteCallSpan(SpanAction<InternalEntity, T> action, ushort rpcId, ExecuteFlags flags)
        {
            CachedAction = action;
            Id = rpcId;
            Flags = flags;
            Initialized = true;
        }
    }
    
    public readonly struct RemoteCallNetSerializable<T> where T : INetSerializable, new()
    {
        internal static MethodCallDelegate CreateMCD<TClass>(Action<TClass, T> methodToCall) =>
            (classPtr, buffer) =>
            {
<<<<<<< HEAD
                var payload = new T();
                var dataReader = new NetDataReader(buffer.ToArray());
                payload.Deserialize(dataReader);
                methodToCall((TClass)classPtr, payload);
=======
                var t = new T();
                var dataReader = new NetDataReader(buffer.ToArray());
                t.Deserialize(dataReader);
                methodToCall((TClass)classPtr, t);
>>>>>>> 4dad83cb
            };

        internal readonly Action<InternalEntity, T> CachedAction;
        internal readonly ushort Id;
        internal readonly ExecuteFlags Flags;
        internal readonly bool Initialized;

        internal RemoteCallNetSerializable(Action<InternalEntity, T> action, ushort rpcId, ExecuteFlags flags)
        {
            CachedAction = action;
            Id = rpcId;
            Flags = flags;
            Initialized = true;
        }
    }
    
    public readonly struct RemoteCallSerializable<T> where T : struct, ISpanSerializable
    {
        internal static MethodCallDelegate CreateMCD<TClass>(Action<TClass, T> methodToCall) =>
            (classPtr, buffer) =>
            {
                var t = default(T);
                var spanReader = new SpanReader(buffer);
                t.Deserialize(ref spanReader);
                methodToCall((TClass)classPtr, t);
            };
        
        internal readonly Action<InternalEntity, T> CachedAction;
        internal readonly ushort Id;
        internal readonly ExecuteFlags Flags;
        internal readonly bool Initialized;

        internal RemoteCallSerializable(Action<InternalEntity, T> action, ushort rpcId, ExecuteFlags flags)
        {
            CachedAction = action;
            Id = rpcId;
            Flags = flags;
            Initialized = true;
        }
    }

    public readonly ref struct RPCRegistrator
    {
        private readonly List<RpcFieldInfo> _calls;
        private readonly EntityFieldInfo[] _fields;

        internal RPCRegistrator(List<RpcFieldInfo> remoteCallsList, EntityFieldInfo[] fields)
        {
            _calls = remoteCallsList;
            _fields = fields;
        }

        internal static void CheckTarget(object ent, object target)
        {
            if (ent != target)
                throw new Exception("You can call this only on this class methods");
        }
<<<<<<< HEAD
        
=======
                
        // --------------------------------------------------------------
        //  SERVER ACTIONS (client calls, method runs on server)
        // --------------------------------------------------------------

        public void CreateServerAction<TEntity, T>(
            TEntity self,
            Action<T> methodToCall,
            ref RemoteCallNetSerializable<T> remoteCallHandle,
            ExecuteFlags flags
        )
            where T : INetSerializable, new()
            where TEntity : InternalEntity
        {
            CheckTarget(self, methodToCall.Target);

            if (!remoteCallHandle.Initialized)
            {
                var finalFlags = flags | ExecuteFlags.ExecuteOnServer;
                remoteCallHandle = new RemoteCallNetSerializable<T>(
                    (e, val) => methodToCall.Method.CreateDelegateHelper<Action<TEntity, T>>()((TEntity)e, val),
                    (ushort)_calls.Count,
                    finalFlags
                );
            }

            _calls.Add(new RpcFieldInfo(RemoteCallNetSerializable<T>.CreateMCD(
                methodToCall.Method.CreateDelegateHelper<Action<TEntity, T>>()
            )));
        }
        
        public void CreateServerAction<TEntity>(
            TEntity self,
            Action methodToCall,
            ref RemoteCall remoteCallHandle,
            ExecuteFlags flags
        )
            where TEntity : InternalEntity
        {
            CheckTarget(self, methodToCall.Target);

            if (!remoteCallHandle.Initialized)
            {
                // ensure we set ExecuteOnServer
                var finalFlags = flags | ExecuteFlags.ExecuteOnServer;
                remoteCallHandle = new RemoteCall(
                    e => methodToCall.Method.CreateDelegateHelper<Action<TEntity>>()((TEntity)e),
                    (ushort)_calls.Count,
                    finalFlags
                );
            }

            _calls.Add(new RpcFieldInfo(RemoteCall.CreateMCD(
                methodToCall.Method.CreateDelegateHelper<Action<TEntity>>()
            )));
        }

        public void CreateServerAction<TEntity, T>(
            TEntity self,
            Action<T> methodToCall,
            ref RemoteCall<T> remoteCallHandle,
            ExecuteFlags flags
        )
            where T : unmanaged
            where TEntity : InternalEntity
        {
            CheckTarget(self, methodToCall.Target);

            if (!remoteCallHandle.Initialized)
            {
                var finalFlags = flags | ExecuteFlags.ExecuteOnServer;
                remoteCallHandle = new RemoteCall<T>(
                    (e, val) => methodToCall.Method.CreateDelegateHelper<Action<TEntity, T>>()((TEntity)e, val),
                    (ushort)_calls.Count,
                    finalFlags
                );
            }

            _calls.Add(new RpcFieldInfo(RemoteCall<T>.CreateMCD(
                methodToCall.Method.CreateDelegateHelper<Action<TEntity, T>>()
            )));
        }

        public void CreateServerAction<TEntity, T>(
            TEntity self,
            SpanAction<T> methodToCall,
            ref RemoteCallSpan<T> remoteCallHandle,
            ExecuteFlags flags
        )
            where T : unmanaged
            where TEntity : InternalEntity
        {
            CheckTarget(self, methodToCall.Target);

            if (!remoteCallHandle.Initialized)
            {
                var finalFlags = flags | ExecuteFlags.ExecuteOnServer;
                remoteCallHandle = new RemoteCallSpan<T>(
                    (e, spanVal) =>
                        methodToCall.Method.CreateDelegateHelper<SpanAction<TEntity, T>>()((TEntity)e, spanVal),
                    (ushort)_calls.Count,
                    finalFlags
                );
            }

            _calls.Add(new RpcFieldInfo(RemoteCallSpan<T>.CreateMCD(
                methodToCall.Method.CreateDelegateHelper<SpanAction<TEntity, T>>()
            )));
        }

        public void CreateServerAction<TEntity, T>(
            TEntity self,
            Action<T> methodToCall,
            ref RemoteCallSerializable<T> remoteCallHandle,
            ExecuteFlags flags
        )
            where T : struct, ISpanSerializable
            where TEntity : InternalEntity
        {
            CheckTarget(self, methodToCall.Target);

            if (!remoteCallHandle.Initialized)
            {
                var finalFlags = flags | ExecuteFlags.ExecuteOnServer;
                remoteCallHandle = new RemoteCallSerializable<T>(
                    (e, val) => methodToCall.Method.CreateDelegateHelper<Action<TEntity, T>>()((TEntity)e, val),
                    (ushort)_calls.Count,
                    finalFlags
                );
            }

            _calls.Add(new RpcFieldInfo(RemoteCallSerializable<T>.CreateMCD(
                methodToCall.Method.CreateDelegateHelper<Action<TEntity, T>>()
            )));
        }
>>>>>>> 4dad83cb
        /// <summary>
        /// Bind notification of SyncVar changes to action
        /// </summary>
        /// <param name="syncVar">Variable to bind</param>
        /// <param name="onChangedAction">Action that will be called when variable changes by sync</param>
        /// <param name="executionOrder">order of execution</param>
        public void BindOnChange<T, TEntity>(ref SyncVar<T> syncVar, Action<TEntity, T> onChangedAction, OnSyncExecutionOrder executionOrder = OnSyncExecutionOrder.AfterConstruct) where T : unmanaged where TEntity : InternalEntity
        {
            ref var field = ref _fields[syncVar.FieldId];
            field.OnSyncExecutionOrder = executionOrder;
            field.OnSync = RemoteCall<T>.CreateMCD(onChangedAction);
        }
        
        /// <summary>
        /// Bind notification of SyncVar changes to action
        /// </summary>
        /// <param name="self">Target entity for binding</param>
        /// <param name="syncVar">Variable to bind</param>
        /// <param name="onChangedAction">Action that will be called when variable changes by sync</param>
        /// <param name="executionOrder">order of execution</param>
        public void BindOnChange<T, TEntity>(TEntity self, ref SyncVar<T> syncVar, Action<T> onChangedAction, OnSyncExecutionOrder executionOrder = OnSyncExecutionOrder.AfterConstruct) where T : unmanaged where TEntity : InternalEntity
        {
            CheckTarget(self, onChangedAction.Target);
            BindOnChange(ref syncVar, onChangedAction.Method.CreateDelegateHelper<Action<TEntity, T>>(), executionOrder);
        }
        
        
        public void CreateRPCAction<TEntity, T>(
            TEntity self,
            Action<T> methodToCall,
            ref RemoteCallNetSerializable<T> remoteCallHandle,
            ExecuteFlags flags
        ) 
            where T : INetSerializable, new()
            where TEntity : InternalEntity
        {
            CheckTarget(self, methodToCall.Target);
            CreateRPCAction(methodToCall.Method.CreateDelegateHelper<Action<TEntity, T>>(), ref remoteCallHandle, flags);
        }

        public void CreateRPCAction<TEntity, T>(
            Action<TEntity, T> methodToCall,
            ref RemoteCallNetSerializable<T> remoteCallHandle,
            ExecuteFlags flags
        ) 
            where T : INetSerializable, new()
            where TEntity : InternalEntity
        {
            if (!remoteCallHandle.Initialized)
                remoteCallHandle = new RemoteCallNetSerializable<T>(
                    (e, v) => methodToCall((TEntity)e, v),
                    (ushort)_calls.Count,
                    flags
                );
            _calls.Add(new RpcFieldInfo(RemoteCallNetSerializable<T>.CreateMCD(methodToCall)));
        }
        
        /// <summary>
        /// Creates cached rpc action
        /// </summary>
        /// <param name="self">Target entity with RPC</param>
        /// <param name="methodToCall">RPC method to call</param>
        /// <param name="remoteCallHandle">output handle that should be used to call rpc</param>
        /// <param name="flags">RPC execution flags</param>
        public void CreateRPCAction<TEntity>(TEntity self, Action methodToCall, ref RemoteCall remoteCallHandle, ExecuteFlags flags) where TEntity : InternalEntity
        {
            CheckTarget(self, methodToCall.Target);
            CreateRPCAction(methodToCall.Method.CreateDelegateHelper<Action<TEntity>>(), ref remoteCallHandle, flags);
        }

        /// <summary>
        /// Creates cached rpc action with valueType argument
        /// </summary>
        /// <param name="self">Target entity with RPC</param>
        /// <param name="methodToCall">RPC method to call</param>
        /// <param name="remoteCallHandle">output handle that should be used to call rpc</param>
        /// <param name="flags">RPC execution flags</param>
        public void CreateRPCAction<TEntity, T>(TEntity self, Action<T> methodToCall, ref RemoteCall<T> remoteCallHandle, ExecuteFlags flags) where T : unmanaged where TEntity : InternalEntity
        {
            CheckTarget(self, methodToCall.Target);
            CreateRPCAction(methodToCall.Method.CreateDelegateHelper<Action<TEntity, T>>(), ref remoteCallHandle, flags);
        }

        /// <summary>
        /// Creates cached rpc action with Span argument
        /// </summary>
        /// <param name="self">Target entity with RPC</param>
        /// <param name="methodToCall">RPC method to call</param>
        /// <param name="remoteCallHandle">output handle that should be used to call rpc</param>
        /// <param name="flags">RPC execution flags</param>
        public void CreateRPCAction<TEntity, T>(TEntity self, SpanAction<T> methodToCall, ref RemoteCallSpan<T> remoteCallHandle, ExecuteFlags flags) where T : unmanaged where TEntity : InternalEntity
        {
            CheckTarget(self, methodToCall.Target);
            CreateRPCAction(methodToCall.Method.CreateDelegateHelper<SpanAction<TEntity, T>>(), ref remoteCallHandle, flags);
        }
        
        /// <summary>
        /// Creates cached rpc action with ISpanSerializable argument
        /// </summary>
        /// <param name="self">Target entity with RPC</param>
        /// <param name="methodToCall">RPC method to call</param>
        /// <param name="remoteCallHandle">output handle that should be used to call rpc</param>
        /// <param name="flags">RPC execution flags</param>
        public void CreateRPCAction<TEntity, T>(TEntity self, Action<T> methodToCall, ref RemoteCallSerializable<T> remoteCallHandle, ExecuteFlags flags) 
            where T : struct, ISpanSerializable 
            where TEntity : InternalEntity
        {
            CheckTarget(self, methodToCall.Target);
            CreateRPCAction(methodToCall.Method.CreateDelegateHelper<Action<TEntity, T>>(), ref remoteCallHandle, flags);
        }
        
        /// <summary>
        /// Creates cached rpc action
        /// </summary>
        /// <param name="methodToCall">RPC method to call</param>
        /// <param name="remoteCallHandle">output handle that should be used to call rpc</param>
        /// <param name="flags">RPC execution flags</param>
        public void CreateRPCAction<TEntity>(Action<TEntity> methodToCall, ref RemoteCall remoteCallHandle, ExecuteFlags flags) where TEntity : InternalEntity
        {
            if (!remoteCallHandle.Initialized)
                remoteCallHandle = new RemoteCall(e => methodToCall((TEntity)e), (ushort)_calls.Count, flags);
            _calls.Add(new RpcFieldInfo(RemoteCall.CreateMCD(methodToCall)));
        }
        
        /// <summary>
        /// Creates cached rpc action with valueType argument
        /// </summary>
        /// <param name="methodToCall">RPC method to call</param>
        /// <param name="remoteCallHandle">output handle that should be used to call rpc</param>
        /// <param name="flags">RPC execution flags</param>
        public void CreateRPCAction<TEntity, T>(Action<TEntity, T> methodToCall, ref RemoteCall<T> remoteCallHandle, ExecuteFlags flags) where T : unmanaged where TEntity : InternalEntity
        {
            if (!remoteCallHandle.Initialized)
                remoteCallHandle = new RemoteCall<T>((e, v) => methodToCall((TEntity)e, v), (ushort)_calls.Count, flags);
            _calls.Add(new RpcFieldInfo(RemoteCall<T>.CreateMCD(methodToCall)));
        }

        /// <summary>
        /// Creates cached rpc action with Span argument
        /// </summary>
        /// <param name="methodToCall">RPC method to call</param>
        /// <param name="remoteCallHandle">output handle that should be used to call rpc</param>
        /// <param name="flags">RPC execution flags</param>
        public void CreateRPCAction<TEntity, T>(SpanAction<TEntity, T> methodToCall, ref RemoteCallSpan<T> remoteCallHandle, ExecuteFlags flags) where T : unmanaged where TEntity : InternalEntity
        {
            if (!remoteCallHandle.Initialized)
                remoteCallHandle = new RemoteCallSpan<T>((e,v) => methodToCall((TEntity)e, v), (ushort)_calls.Count, flags);
            _calls.Add(new RpcFieldInfo(RemoteCallSpan<T>.CreateMCD(methodToCall)));
        }
        
        /// <summary>
        /// Creates cached rpc action with ISpanSerializable argument
        /// </summary>
        /// <param name="methodToCall">RPC method to call</param>
        /// <param name="remoteCallHandle">output handle that should be used to call rpc</param>
        /// <param name="flags">RPC execution flags</param>
        public void CreateRPCAction<TEntity, T>(Action<TEntity, T> methodToCall, ref RemoteCallSerializable<T> remoteCallHandle, ExecuteFlags flags) 
            where T : struct, ISpanSerializable
            where TEntity : InternalEntity
        {
            if (!remoteCallHandle.Initialized)
                remoteCallHandle = new RemoteCallSerializable<T>((e,v) => methodToCall((TEntity)e, v), (ushort)_calls.Count, flags);
            _calls.Add(new RpcFieldInfo(RemoteCallSerializable<T>.CreateMCD(methodToCall)));
        }
    }

    public readonly ref struct SyncableRPCRegistrator
    {
        private readonly List<RpcFieldInfo> _calls;
        private readonly int _syncableOffset;
        private readonly ushort _initialCallsSize;

        internal SyncableRPCRegistrator(int syncableOffset, List<RpcFieldInfo> remoteCallsList)
        {
            _calls = remoteCallsList;
            _initialCallsSize = (ushort)_calls.Count;
            _syncableOffset = syncableOffset;
        }
        
        public void CreateClientAction<TSyncField>(TSyncField self, Action methodToCall, ref RemoteCall remoteCallHandle) where TSyncField : SyncableField
        {
            RPCRegistrator.CheckTarget(self, methodToCall.Target);
            CreateClientAction(methodToCall.Method.CreateDelegateHelper<Action<TSyncField>>(), ref remoteCallHandle);
        }

        public void CreateClientAction<TSyncField, T>(TSyncField self, Action<T> methodToCall, ref RemoteCall<T> remoteCallHandle) where T : unmanaged where TSyncField : SyncableField
        {
            RPCRegistrator.CheckTarget(self, methodToCall.Target);
            CreateClientAction(methodToCall.Method.CreateDelegateHelper<Action<TSyncField, T>>(), ref remoteCallHandle);
        }
        
        public void CreateClientAction<TSyncField, T>(TSyncField self, SpanAction<T> methodToCall, ref RemoteCallSpan<T> remoteCallHandle) where T : unmanaged where TSyncField : SyncableField
        {
            RPCRegistrator.CheckTarget(self, methodToCall.Target);
            CreateClientAction(methodToCall.Method.CreateDelegateHelper<SpanAction<TSyncField, T>>(), ref remoteCallHandle);
        }
        
        public void CreateClientAction<TSyncField, T>(TSyncField self, Action<T> methodToCall, ref RemoteCallSerializable<T> remoteCallHandle) where T : struct, ISpanSerializable where TSyncField : SyncableField
        {
            RPCRegistrator.CheckTarget(self, methodToCall.Target);
            CreateClientAction(methodToCall.Method.CreateDelegateHelper<Action<TSyncField, T>>(), ref remoteCallHandle);
        }

        public void CreateClientAction<TSyncField>(Action<TSyncField> methodToCall, ref RemoteCall remoteCallHandle) where TSyncField : SyncableField
        {
            if (!remoteCallHandle.Initialized)
                remoteCallHandle = new RemoteCall(null, (ushort)(_calls.Count - _initialCallsSize), 0);
            _calls.Add(new RpcFieldInfo(_syncableOffset, RemoteCall.CreateMCD(methodToCall)));
        }

        public void CreateClientAction<TSyncField, T>(Action<TSyncField, T> methodToCall, ref RemoteCall<T> remoteCallHandle) where T : unmanaged where TSyncField : SyncableField
        {
            if (!remoteCallHandle.Initialized)
                remoteCallHandle = new RemoteCall<T>(null, (ushort)(_calls.Count - _initialCallsSize), 0);
            _calls.Add(new RpcFieldInfo(_syncableOffset, RemoteCall<T>.CreateMCD(methodToCall)));
        }
        
        public void CreateClientAction<TSyncField, T>(SpanAction<TSyncField, T> methodToCall, ref RemoteCallSpan<T> remoteCallHandle) where T : unmanaged where TSyncField : SyncableField
        {
            if (!remoteCallHandle.Initialized)
                remoteCallHandle = new RemoteCallSpan<T>(null, (ushort)(_calls.Count - _initialCallsSize), 0);
            _calls.Add(new RpcFieldInfo(_syncableOffset, RemoteCallSpan<T>.CreateMCD(methodToCall)));
        }
        
        public void CreateClientAction<TSyncField, T>(Action<TSyncField, T> methodToCall, ref RemoteCallSerializable<T> remoteCallHandle) where T : struct, ISpanSerializable where TSyncField : SyncableField
        {
            if (!remoteCallHandle.Initialized)
                remoteCallHandle = new RemoteCallSerializable<T>(null, (ushort)(_calls.Count - _initialCallsSize), 0);
            _calls.Add(new RpcFieldInfo(_syncableOffset, RemoteCallSerializable<T>.CreateMCD(methodToCall)));
        }
    }
}<|MERGE_RESOLUTION|>--- conflicted
+++ resolved
@@ -75,17 +75,10 @@
         internal static MethodCallDelegate CreateMCD<TClass>(Action<TClass, T> methodToCall) =>
             (classPtr, buffer) =>
             {
-<<<<<<< HEAD
-                var payload = new T();
-                var dataReader = new NetDataReader(buffer.ToArray());
-                payload.Deserialize(dataReader);
-                methodToCall((TClass)classPtr, payload);
-=======
                 var t = new T();
                 var dataReader = new NetDataReader(buffer.ToArray());
                 t.Deserialize(dataReader);
                 methodToCall((TClass)classPtr, t);
->>>>>>> 4dad83cb
             };
 
         internal readonly Action<InternalEntity, T> CachedAction;
@@ -143,145 +136,7 @@
             if (ent != target)
                 throw new Exception("You can call this only on this class methods");
         }
-<<<<<<< HEAD
-        
-=======
-                
-        // --------------------------------------------------------------
-        //  SERVER ACTIONS (client calls, method runs on server)
-        // --------------------------------------------------------------
-
-        public void CreateServerAction<TEntity, T>(
-            TEntity self,
-            Action<T> methodToCall,
-            ref RemoteCallNetSerializable<T> remoteCallHandle,
-            ExecuteFlags flags
-        )
-            where T : INetSerializable, new()
-            where TEntity : InternalEntity
-        {
-            CheckTarget(self, methodToCall.Target);
-
-            if (!remoteCallHandle.Initialized)
-            {
-                var finalFlags = flags | ExecuteFlags.ExecuteOnServer;
-                remoteCallHandle = new RemoteCallNetSerializable<T>(
-                    (e, val) => methodToCall.Method.CreateDelegateHelper<Action<TEntity, T>>()((TEntity)e, val),
-                    (ushort)_calls.Count,
-                    finalFlags
-                );
-            }
-
-            _calls.Add(new RpcFieldInfo(RemoteCallNetSerializable<T>.CreateMCD(
-                methodToCall.Method.CreateDelegateHelper<Action<TEntity, T>>()
-            )));
-        }
-        
-        public void CreateServerAction<TEntity>(
-            TEntity self,
-            Action methodToCall,
-            ref RemoteCall remoteCallHandle,
-            ExecuteFlags flags
-        )
-            where TEntity : InternalEntity
-        {
-            CheckTarget(self, methodToCall.Target);
-
-            if (!remoteCallHandle.Initialized)
-            {
-                // ensure we set ExecuteOnServer
-                var finalFlags = flags | ExecuteFlags.ExecuteOnServer;
-                remoteCallHandle = new RemoteCall(
-                    e => methodToCall.Method.CreateDelegateHelper<Action<TEntity>>()((TEntity)e),
-                    (ushort)_calls.Count,
-                    finalFlags
-                );
-            }
-
-            _calls.Add(new RpcFieldInfo(RemoteCall.CreateMCD(
-                methodToCall.Method.CreateDelegateHelper<Action<TEntity>>()
-            )));
-        }
-
-        public void CreateServerAction<TEntity, T>(
-            TEntity self,
-            Action<T> methodToCall,
-            ref RemoteCall<T> remoteCallHandle,
-            ExecuteFlags flags
-        )
-            where T : unmanaged
-            where TEntity : InternalEntity
-        {
-            CheckTarget(self, methodToCall.Target);
-
-            if (!remoteCallHandle.Initialized)
-            {
-                var finalFlags = flags | ExecuteFlags.ExecuteOnServer;
-                remoteCallHandle = new RemoteCall<T>(
-                    (e, val) => methodToCall.Method.CreateDelegateHelper<Action<TEntity, T>>()((TEntity)e, val),
-                    (ushort)_calls.Count,
-                    finalFlags
-                );
-            }
-
-            _calls.Add(new RpcFieldInfo(RemoteCall<T>.CreateMCD(
-                methodToCall.Method.CreateDelegateHelper<Action<TEntity, T>>()
-            )));
-        }
-
-        public void CreateServerAction<TEntity, T>(
-            TEntity self,
-            SpanAction<T> methodToCall,
-            ref RemoteCallSpan<T> remoteCallHandle,
-            ExecuteFlags flags
-        )
-            where T : unmanaged
-            where TEntity : InternalEntity
-        {
-            CheckTarget(self, methodToCall.Target);
-
-            if (!remoteCallHandle.Initialized)
-            {
-                var finalFlags = flags | ExecuteFlags.ExecuteOnServer;
-                remoteCallHandle = new RemoteCallSpan<T>(
-                    (e, spanVal) =>
-                        methodToCall.Method.CreateDelegateHelper<SpanAction<TEntity, T>>()((TEntity)e, spanVal),
-                    (ushort)_calls.Count,
-                    finalFlags
-                );
-            }
-
-            _calls.Add(new RpcFieldInfo(RemoteCallSpan<T>.CreateMCD(
-                methodToCall.Method.CreateDelegateHelper<SpanAction<TEntity, T>>()
-            )));
-        }
-
-        public void CreateServerAction<TEntity, T>(
-            TEntity self,
-            Action<T> methodToCall,
-            ref RemoteCallSerializable<T> remoteCallHandle,
-            ExecuteFlags flags
-        )
-            where T : struct, ISpanSerializable
-            where TEntity : InternalEntity
-        {
-            CheckTarget(self, methodToCall.Target);
-
-            if (!remoteCallHandle.Initialized)
-            {
-                var finalFlags = flags | ExecuteFlags.ExecuteOnServer;
-                remoteCallHandle = new RemoteCallSerializable<T>(
-                    (e, val) => methodToCall.Method.CreateDelegateHelper<Action<TEntity, T>>()((TEntity)e, val),
-                    (ushort)_calls.Count,
-                    finalFlags
-                );
-            }
-
-            _calls.Add(new RpcFieldInfo(RemoteCallSerializable<T>.CreateMCD(
-                methodToCall.Method.CreateDelegateHelper<Action<TEntity, T>>()
-            )));
-        }
->>>>>>> 4dad83cb
+        
         /// <summary>
         /// Bind notification of SyncVar changes to action
         /// </summary>
