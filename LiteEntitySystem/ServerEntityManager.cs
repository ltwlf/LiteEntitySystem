using System;
using System.Collections.Generic;
using K4os.Compression.LZ4;
using LiteEntitySystem.Collections;
using LiteNetLib;
using LiteEntitySystem.Internal;
using LiteEntitySystem.Transport;
using LiteNetLib.Utils;

namespace LiteEntitySystem
{
    public enum ServerSendRate : byte
    {
        EqualToFPS = 1,
        HalfOfFPS = 2,
        ThirdOfFPS = 3
    }

    /// <summary>
    /// Server entity manager
    /// </summary>
    public sealed class ServerEntityManager : EntityManager
    {
        public const int MaxStoredInputs = 30;

        private readonly IdGeneratorUShort _entityIdQueue = new(1, MaxSyncedEntityCount);
        private readonly IdGeneratorByte _playerIdQueue = new(1, MaxPlayers);
        private readonly Queue<RemoteCallPacket> _rpcPool = new();
        private readonly Queue<byte[]> _pendingClientRequests = new();

        private byte[] _packetBuffer =
            new byte[(MaxParts + 1) * NetConstants.MaxPacketSize + StateSerializer.MaxStateSize];

        private readonly SparseMap<NetPlayer> _netPlayers = new(MaxPlayers + 1);
        private readonly StateSerializer[] _stateSerializers = new StateSerializer[MaxSyncedEntityCount];
        private readonly byte[] _inputDecodeBuffer = new byte[NetConstants.MaxUnreliableDataSize];
        private readonly NetDataReader _requestsReader = new();

        //use entity filter for correct sort (id+version+creationTime)
        private readonly AVLTree<InternalEntity> _changedEntities = new();

        private byte[] _compressionBuffer = new byte[4096];

        /// <summary>
        /// Network players count
        /// </summary>
        public int PlayersCount => _netPlayers.Count;

        /// <summary>
        /// Rate at which server will make and send packets
        /// </summary>
        public readonly ServerSendRate SendRate;

        /// <summary>
        /// Add try catch to entity updates
        /// </summary>
        public bool SafeEntityUpdate = false;

        private ushort _minimalTick;

        private int _nextOrderNum;

        /// <summary>
        /// Constructor
        /// </summary>
        /// <param name="typesMap">EntityTypesMap with registered entity types</param>
        /// <param name="packetHeader">Header byte that will be used for packets (to distinguish entity system packets)</param>
        /// <param name="framesPerSecond">Fixed framerate of game logic</param>
        /// <param name="sendRate">Send rate of server (depends on fps)</param>
        /// <param name="maxHistorySize">Maximum size of lag compensation history in ticks</param>
        public ServerEntityManager(
            EntityTypesMap typesMap,
            byte packetHeader,
            byte framesPerSecond,
            ServerSendRate sendRate,
            MaxHistorySize maxHistorySize = MaxHistorySize.Size32)
            : base(typesMap, NetworkMode.Server, packetHeader, maxHistorySize)
        {
            InternalPlayerId = ServerPlayerId;
            _packetBuffer[0] = packetHeader;
            SendRate = sendRate;
            SetTickrate(framesPerSecond);
        }

        public override void Reset()
        {
            base.Reset();
            _nextOrderNum = 0;
            _changedEntities.Clear();
        }

        /// <summary>
        /// Create and add new player
        /// </summary>
        /// <param name="peer">AbstractPeer to use</param>
        /// <returns>Newly created player, null if players count is maximum</returns>
        public NetPlayer AddPlayer(AbstractNetPeer peer)
        {
            if (_netPlayers.Count == MaxPlayers)
                return null;
            if (peer.AssignedPlayer != null)
            {
                Logger.LogWarning("Peer already has an assigned player");
                return peer.AssignedPlayer;
            }

            if (_netPlayers.Count == 0)
                _changedEntities.Clear();

            var player = new NetPlayer(peer, _playerIdQueue.GetNewId())
            {
                State = NetPlayerState.RequestBaseline,
                AvailableInput = new SequenceBinaryHeap<InputInfo>(MaxStoredInputs)
            };
            _netPlayers.Set(player.Id, player);
            peer.AssignedPlayer = player;
            return player;
        }

        /// <summary>
        /// Get player by owner id
        /// </summary>
        /// <param name="ownerId">id of player owner (Entity.OwnerId)</param>
        /// <returns></returns>
        public NetPlayer GetPlayer(byte ownerId) =>
            _netPlayers.TryGetValue(ownerId, out var p) ? p : null;

        /// <summary>
        /// Remove player using NetPeer.Tag (is you assigned it or used <see cref="AddPlayer"/> with assignToTag)
        /// </summary>
        /// <param name="player">player to remove</param>
        /// <returns>true if player removed successfully, false if player not found</returns>
        public bool RemovePlayer(AbstractNetPeer player) =>
            RemovePlayer(player.AssignedPlayer);

        /// <summary>
        /// Remove player and it's owned entities
        /// </summary>
        /// <param name="player">player to remove</param>
        /// <returns>true if player removed successfully, false if player not found</returns>
        public bool RemovePlayer(NetPlayer player)
        {
            if (player == null || !_netPlayers.Contains(player.Id))
                return false;

            GetPlayerController(player)?.DestroyWithControlledEntity();

            bool result = _netPlayers.Remove(player.Id);
            _playerIdQueue.ReuseId(player.Id);
            return result;
        }

        /// <summary>
        /// Returns controller owned by the player
        /// </summary>
        /// <param name="player">player</param>
        /// <returns>Instance if found, null if not</returns>
        public HumanControllerLogic GetPlayerController(AbstractNetPeer player) =>
            GetPlayerController(player.AssignedPlayer);

        /// <summary>
        /// Returns controller owned by the player
        /// </summary>
        /// <param name="playerId">player</param>
        /// <returns>Instance if found, null if not</returns>
        public HumanControllerLogic GetPlayerController(byte playerId) =>
            GetPlayerController(_netPlayers.TryGetValue(playerId, out var p) ? p : null);

        /// <summary>
        /// Returns controller owned by the player
        /// </summary>
        /// <param name="player">player to remove</param>
        /// <returns>Instance if found, null if not</returns>
        public HumanControllerLogic GetPlayerController(NetPlayer player)
        {
            if (player == null || !_netPlayers.Contains(player.Id))
                return null;
            foreach (var controller in GetEntities<HumanControllerLogic>())
            {
                if (controller.InternalOwnerId.Value == player.Id)
                    return controller;
            }

            return null;
        }

        /// <summary>
        /// Add new player controller entity
        /// </summary>
        /// <param name="owner">Player that owns this controller</param>
        /// <param name="initMethod">Method that will be called after entity construction</param>
        /// <typeparam name="T">Entity type</typeparam>
        /// <returns>Created entity or null in case of limit</returns>
        public T AddController<T>(NetPlayer owner, Action<T> initMethod = null) where T : HumanControllerLogic =>
            Add<T>(ent =>
            {
                ent.InternalOwnerId.Value = owner.Id;
                initMethod?.Invoke(ent);
            });

        /// <summary>
        /// Add new player controller entity and start controlling entityToControl
        /// </summary>
        /// <param name="owner">Player that owns this controller</param>
        /// <param name="entityToControl">pawn that will be controlled</param>
        /// <param name="initMethod">Method that will be called after entity construction</param>
        /// <typeparam name="T">Entity type</typeparam>
        /// <returns>Created entity or null in case of limit</returns>
        public T AddController<T>(NetPlayer owner, PawnLogic entityToControl, Action<T> initMethod = null)
            where T : HumanControllerLogic =>
            Add<T>(ent =>
            {
                ent.InternalOwnerId.Value = owner.Id;
                ent.StartControl(entityToControl);
                initMethod?.Invoke(ent);
            });

        /// <summary>
        /// Add new AI controller entity
        /// </summary>
        /// <param name="initMethod">Method that will be called after entity construction</param>
        /// <typeparam name="T">Entity type</typeparam>
        /// <returns>Created entity or null in case of limit</returns>
        public T AddAIController<T>(Action<T> initMethod = null) where T : AiControllerLogic =>
            Add(initMethod);

        /// <summary>
        /// Add new entity
        /// </summary>
        /// <param name="initMethod">Method that will be called after entity construction</param>
        /// <typeparam name="T">Entity type</typeparam>
        /// <returns>Created entity or null in case of limit</returns>
        public T AddSingleton<T>(Action<T> initMethod = null) where T : SingletonEntityLogic =>
            Add(initMethod);

        /// <summary>
        /// Add new entity
        /// </summary>
        /// <param name="initMethod">Method that will be called after entity construction</param>
        /// <typeparam name="T">Entity type</typeparam>
        /// <returns>Created entity or null in case of limit</returns>
        public T AddEntity<T>(Action<T> initMethod = null) where T : EntityLogic =>
            Add(initMethod);

        /// <summary>
        /// Add new entity and set parent entity
        /// </summary>
        /// <param name="parent">Parent entity</param>
        /// <param name="initMethod">Method that will be called after entity construction</param>
        /// <typeparam name="T">Entity type</typeparam>
        /// <returns>Created entity or null in case of limit</returns>
        public T AddEntity<T>(EntityLogic parent, Action<T> initMethod = null) where T : EntityLogic =>
            Add<T>(e =>
            {
                e.SetParent(parent);
                initMethod?.Invoke(e);
            });

        public TBase AddEntity<TBase, TEntityType>(
            TEntityType type,
            EntityTypesMap<TEntityType> typesMap,
            Action<TBase> initMethod = null // optional initialization
        )
            where TBase : InternalEntity where TEntityType : unmanaged, Enum
        {
            // 1) Lookup the RegisteredTypeInfo from your entity map.
            if (!typesMap.TryGetRegisteredInfo(type, out var regInfo))
            {
                throw new Exception($"No entity type registered for enum={type}");
            }

            ref var classData = ref ClassDataDict[regInfo.ClassId];

            ushort entityId = _entityIdQueue.GetNewId();
            ref var stateSerializer = ref _stateSerializers[entityId];

            byte[] ioBuffer = classData.AllocateDataCache();
            stateSerializer.AllocateMemory(ref classData, ioBuffer);
            var entity = AddEntity<TBase>(new EntityParams(
                new EntityDataHeader(
                    entityId,
                    classData.ClassId,
                    stateSerializer.NextVersion,
                    ++_nextOrderNum),
                this,
                ioBuffer));
            stateSerializer.Init(entity, _tick);
            initMethod?.Invoke(entity);
            ConstructEntity(entity);
            _changedEntities.Add(entity);

            return entity;
        }

        /// <summary>
        /// Read data for player linked to AbstractNetPeer
        /// </summary>
        /// <param name="peer">Player that sent input</param>
        /// <param name="inData">incoming data with header</param>
        public DeserializeResult Deserialize(AbstractNetPeer peer, ReadOnlySpan<byte> inData) =>
            Deserialize(peer.AssignedPlayer, inData);

        /// <summary>
        /// Read data from NetPlayer
        /// </summary>
        /// <param name="player">Player that sent input</param>
        /// <param name="inData">incoming data with header</param>
        public unsafe DeserializeResult Deserialize(NetPlayer player, ReadOnlySpan<byte> inData)
        {
            if (inData[0] != HeaderByte)
                return DeserializeResult.HeaderCheckFailed;
            inData = inData.Slice(1);

            if (inData.Length < 3)
            {
                Logger.LogWarning($"Invalid data received. Length < 3: {inData.Length}");
                return DeserializeResult.Error;
            }

            byte packetType = inData[0];
            inData = inData.Slice(1);

            if (packetType == InternalPackets.ClientRequest)
            {
                if (inData.Length < HumanControllerLogic.MinRequestSize)
                {
                    Logger.LogError("size less than minRequest");
                    return DeserializeResult.Error;
                }

                _pendingClientRequests.Enqueue(inData.ToArray());
                return DeserializeResult.Done;
            }

            if (packetType == InternalPackets.ClientRPC)
            {
                HandleClientRPC(player, inData);
                return DeserializeResult.Done;
            }

            if (packetType != InternalPackets.ClientInput)
            {
                Logger.LogWarning($"[SEM] Unknown packet type: {packetType}");
                return DeserializeResult.Error;
            }
<<<<<<< HEAD

            int minInputSize = int.MaxValue;
            int minDeltaSize = int.MaxValue;
=======
            
            int minInputSize = 0;
            int minDeltaSize = 0;
>>>>>>> 080ec664
            foreach (var humanControllerLogic in GetEntities<HumanControllerLogic>())
            {
                if (humanControllerLogic.OwnerId != player.Id)
                    continue;
                minInputSize += humanControllerLogic.InputSize;
                minDeltaSize += humanControllerLogic.MinInputDeltaSize;
            }

            ushort clientTick = BitConverter.ToUInt16(inData);
            inData = inData.Slice(2);
            bool isFirstInput = true;
            while (inData.Length >= InputPacketHeader.Size)
            {
                var inputInfo = new InputInfo { Tick = clientTick };
                fixed (byte* rawData = inData)
                    inputInfo.Header = *(InputPacketHeader*)rawData;

                inData = inData.Slice(InputPacketHeader.Size);
<<<<<<< HEAD

=======
                bool correctInput = player.State == NetPlayerState.WaitingForFirstInput ||
                                    Utils.SequenceDiff(inputInfo.Tick, player.LastReceivedTick) > 0;
                
                if (inData.Length == 0)
                {
                    //empty input when no controllers
                    player.AvailableInput.Add(inputInfo, inputInfo.Tick);
                    player.LastReceivedTick = inputInfo.Tick;
                    break;
                }
                
>>>>>>> 080ec664
                //possibly empty but with header
                if (isFirstInput && inData.Length < minInputSize)
                {
                    Logger.LogError($"Bad input from: {player.Id} - {player.Peer} too small input");
                    return DeserializeResult.Error;
                }

                if (!isFirstInput && inData.Length < minDeltaSize)
                {
                    Logger.LogError($"Bad input from: {player.Id} - {player.Peer} too small delta");
                    return DeserializeResult.Error;
                }

                if (Utils.SequenceDiff(inputInfo.Header.StateA, Tick) > 0 ||
                    Utils.SequenceDiff(inputInfo.Header.StateB, Tick) > 0)
                {
                    Logger.LogError($"Bad input from: {player.Id} - {player.Peer} invalid sequence");
                    return DeserializeResult.Error;
                }

                inputInfo.Header.LerpMsec = Math.Clamp(inputInfo.Header.LerpMsec, 0f, 1f);
                if (Utils.SequenceDiff(inputInfo.Header.StateB, player.CurrentServerTick) > 0)
                    player.CurrentServerTick = inputInfo.Header.StateB;
                //Logger.Log($"ReadInput: {clientTick} stateA: {inputInfo.Header.StateA}");
                clientTick++;


                //remove oldest input if overflow
                int removedTick = player.AvailableInput.Count == MaxStoredInputs
                    ? player.AvailableInput.ExtractMin().Tick
                    : -1;
<<<<<<< HEAD

                //check that input is actual
                bool correctInput = player.State == NetPlayerState.WaitingForFirstInput ||
                                    Utils.SequenceDiff(inputInfo.Tick, player.LastReceivedTick) > 0;

=======
                
>>>>>>> 080ec664
                //read input
                foreach (var controller in GetEntities<HumanControllerLogic>())
                {
                    if (controller.OwnerId != player.Id)
                        continue;

                    if (removedTick >= 0)
                        controller.RemoveIncomingInput((ushort)removedTick);

                    //decode delta
                    ReadOnlySpan<byte> actualData;

                    if (!isFirstInput) //delta
                    {
                        var decodedData = new Span<byte>(_inputDecodeBuffer, 0, controller.InputSize);
                        decodedData.Clear();
                        int readBytes = controller.DeltaDecode(inData, decodedData);
                        actualData = decodedData;
                        inData = inData.Slice(readBytes);
                    }
                    else //full
                    {
                        isFirstInput = false;
                        actualData = inData.Slice(0, controller.InputSize);
                        controller.DeltaDecodeInit(actualData);
                        inData = inData.Slice(controller.InputSize);
                    }

                    if (correctInput)
                        controller.AddIncomingInput(inputInfo.Tick, actualData);
                }

                if (correctInput)
                {
                    player.AvailableInput.Add(inputInfo, inputInfo.Tick);
                    //to reduce data
                    player.LastReceivedTick = inputInfo.Tick;
                }
            }

            if (player.State == NetPlayerState.WaitingForFirstInput)
                player.State = NetPlayerState.WaitingForFirstInputProcess;
            return DeserializeResult.Done;
        }

        private void HandleClientRPC(NetPlayer player, ReadOnlySpan<byte> inData)
        {
            NetDataReader reader = new NetDataReader(inData.ToArray());

            // Read entity ID and RPC ID
            ushort entityId = reader.GetUShort();
            ushort rpcId = reader.GetUShort();

            // Get the remaining payload
            ReadOnlySpan<byte> payload = reader.GetRemainingBytesSpan();

            // Find the entity and execute the RPC
            var entity = EntitiesDict[entityId];
            if (entity == null)
                return;

            ref var classData = ref ClassDataDict[entity.ClassId];
            if (rpcId >= classData.RemoteCallsClient.Length)
                return;

            var rpcInfo = classData.RemoteCallsClient[rpcId];
            rpcInfo.Method(entity, payload);
        }

        private T Add<T>(Action<T> initMethod) where T : InternalEntity
        {
            if (EntityClassInfo<T>.ClassId == 0)
                throw new Exception($"Unregistered entity type: {typeof(T)}");

            //create entity data and filters
            ref var classData = ref ClassDataDict[EntityClassInfo<T>.ClassId];
            if (_entityIdQueue.AvailableIds == 0)
            {
                Logger.Log($"Cannot add entity. Max entity count reached: {MaxSyncedEntityCount}");
                return null;
            }

            ushort entityId = _entityIdQueue.GetNewId();
            ref var stateSerializer = ref _stateSerializers[entityId];

            byte[] ioBuffer = classData.AllocateDataCache();
            stateSerializer.AllocateMemory(ref classData, ioBuffer);
            var entity = AddEntity<T>(new EntityParams(
                new EntityDataHeader(
                    entityId,
                    classData.ClassId,
                    stateSerializer.NextVersion,
                    ++_nextOrderNum),
                this,
                ioBuffer));
            stateSerializer.Init(entity, _tick);
            initMethod?.Invoke(entity);
            ConstructEntity(entity);
            _changedEntities.Add(entity);

            //Debug.Log($"[SEM] Entity create. clsId: {classData.ClassId}, id: {entityId}, v: {version}");
            return entity;
        }

        protected override unsafe void OnLogicTick()
        {
            //read pending client requests
            while (_pendingClientRequests.Count > 0)
            {
                _requestsReader.SetSource(_pendingClientRequests.Dequeue());
                ushort controllerId = _requestsReader.GetUShort();
                byte controllerVersion = _requestsReader.GetByte();
                if (TryGetEntityById<HumanControllerLogic>(new EntitySharedReference(controllerId, controllerVersion),
                        out var controller))
                    controller.ReadClientRequest(_requestsReader);
            }

            int playersCount = _netPlayers.Count;
            for (int pidx = 0; pidx < playersCount; pidx++)
            {
                var player = _netPlayers.GetByIndex(pidx);
                if (player.State == NetPlayerState.RequestBaseline)
                    continue;
                if (player.AvailableInput.Count == 0)
                {
                    //Logger.LogWarning($"Inputs of player {pidx} is zero");
                    continue;
                }

                var inputFrame = player.AvailableInput.ExtractMin();
                ref var inputData = ref inputFrame.Header;
                player.LastProcessedTick = inputFrame.Tick;
                player.StateATick = inputData.StateA;
                player.StateBTick = inputData.StateB;
                player.LerpTime = inputData.LerpMsec;
                //Logger.Log($"[SEM] CT: {player.LastProcessedTick}, stateA: {player.StateATick}, stateB: {player.StateBTick}");
                if (player.State == NetPlayerState.WaitingForFirstInputProcess)
                    player.State = NetPlayerState.Active;

                //process input
                foreach (var controller in GetEntities<HumanControllerLogic>())
                {
                    if (controller.InternalOwnerId.Value != player.Id)
                        continue;
                    controller.ApplyIncomingInput(inputFrame.Tick);
                }
            }

            if (SafeEntityUpdate)
            {
                foreach (var aliveEntity in AliveEntities)
                    aliveEntity.SafeUpdate();
            }
            else
            {
                foreach (var aliveEntity in AliveEntities)
                    aliveEntity.Update();
            }

            foreach (var lagCompensatedEntity in LagCompensatedEntities)
                ClassDataDict[lagCompensatedEntity.ClassId].WriteHistory(lagCompensatedEntity, _tick);

            //==================================================================
            //Sending part
            //==================================================================
            if (playersCount == 0 || _tick % (int)SendRate != 0)
                return;

            //calculate minimalTick and potential baseline size
            _minimalTick = _tick;
            int maxBaseline = 0;
            for (int pidx = 0; pidx < playersCount; pidx++)
            {
                var player = _netPlayers.GetByIndex(pidx);
                if (player.State != NetPlayerState.RequestBaseline)
                    _minimalTick = Utils.SequenceDiff(player.StateATick, _minimalTick) < 0
                        ? player.StateATick
                        : _minimalTick;
                else if (maxBaseline == 0)
                {
                    maxBaseline = sizeof(BaselineDataHeader);
                    foreach (var e in GetEntities<InternalEntity>())
                        maxBaseline += _stateSerializers[e.Id].GetMaximumSize(_tick);
                    if (_packetBuffer.Length < maxBaseline)
                        _packetBuffer = new byte[maxBaseline];
                    int maxCompressedSize =
                        LZ4Codec.MaximumOutputSize(_packetBuffer.Length) + sizeof(BaselineDataHeader);
                    if (_compressionBuffer.Length < maxCompressedSize)
                        _compressionBuffer = new byte[maxCompressedSize];
                }
            }

            //make packets
            fixed (byte* packetBuffer = _packetBuffer, compressionBuffer = _compressionBuffer)
                // ReSharper disable once BadChildStatementIndent
                for (int pidx = 0; pidx < playersCount; pidx++)
                {
                    var player = _netPlayers.GetByIndex(pidx);
                    if (player.State == NetPlayerState.RequestBaseline)
                    {
                        int originalLength = 0;
                        foreach (var e in GetEntities<InternalEntity>())
                            _stateSerializers[e.Id].MakeBaseline(player.Id, _tick, packetBuffer, ref originalLength);

                        //set header
                        *(BaselineDataHeader*)compressionBuffer = new BaselineDataHeader
                        {
                            UserHeader = HeaderByte,
                            PacketType = InternalPackets.BaselineSync,
                            OriginalLength = originalLength,
                            Tick = _tick,
                            PlayerId = player.Id,
                            SendRate = (byte)SendRate,
                            Tickrate = Tickrate
                        };

                        //compress
                        int encodedLength = LZ4Codec.Encode(
                            packetBuffer,
                            originalLength,
                            compressionBuffer + sizeof(BaselineDataHeader),
                            _compressionBuffer.Length - sizeof(BaselineDataHeader),
                            LZ4Level.L00_FAST);

                        player.Peer.SendReliableOrdered(new ReadOnlySpan<byte>(_compressionBuffer, 0,
                            sizeof(BaselineDataHeader) + encodedLength));
                        player.StateATick = _tick;
                        player.CurrentServerTick = _tick;
                        player.State = NetPlayerState.WaitingForFirstInput;
                        Logger.Log(
                            $"[SEM] SendWorld to player {player.Id}. orig: {originalLength}, bytes, compressed: {encodedLength}, ExecutedTick: {_tick}");
                        continue;
                    }

                    if (player.State != NetPlayerState.Active)
                    {
                        //waiting to load initial state
                        continue;
                    }

                    var playerController = GetPlayerController(player);

                    //Partial diff sync
                    var header = (DiffPartHeader*)packetBuffer;
                    header->UserHeader = HeaderByte;
                    header->Part = 0;
                    header->Tick = _tick;
                    int writePosition = sizeof(DiffPartHeader);

                    ushort maxPartSize = (ushort)(player.Peer.GetMaxUnreliablePacketSize() - sizeof(LastPartData));
                    foreach (var entity in _changedEntities)
                    {
                        ref var stateSerializer = ref _stateSerializers[entity.Id];

                        //all players has actual state so remove from sync
                        if (Utils.SequenceDiff(stateSerializer.LastChangedTick, _minimalTick) <= 0)
                        {
                            //remove from changed list
                            _changedEntities.Remove(entity);

                            //if entity destroyed - free it
                            if (entity.IsDestroyed)
                            {
                                if (entity.UpdateOrderNum == _nextOrderNum)
                                {
                                    //this was highest
                                    _nextOrderNum = GetEntities<InternalEntity>().TryGetMax(out var highestEntity)
                                        ? highestEntity.UpdateOrderNum
                                        : 0;
                                    //Logger.Log($"Removed highest order entity: {e.UpdateOrderNum}, new highest: {_nextOrderNum}");
                                }

                                _entityIdQueue.ReuseId(entity.Id);
                                stateSerializer.Free();
                                //Logger.Log($"[SRV] RemoveEntity: {e.Id}");

                                RemoveEntity(entity);
                            }

                            continue;
                        }

                        //skip known
                        if (Utils.SequenceDiff(stateSerializer.LastChangedTick, player.StateATick) <= 0)
                            continue;

                        if (stateSerializer.MakeDiff(
                                player.Id,
                                _tick,
                                _minimalTick,
                                player.CurrentServerTick,
                                packetBuffer,
                                ref writePosition,
                                playerController))
                        {
                            int overflow = writePosition - maxPartSize;
                            while (overflow > 0)
                            {
                                if (header->Part == MaxParts - 1)
                                {
                                    Logger.Log($"P:{pidx} Request baseline {_tick}");
                                    player.State = NetPlayerState.RequestBaseline;
                                    break;
                                }

                                header->PacketType = InternalPackets.DiffSync;
                                //Logger.LogWarning($"P:{pidx} Sending diff part {*partCount}: {_tick}");
                                player.Peer.SendUnreliable(new ReadOnlySpan<byte>(packetBuffer, maxPartSize));
                                header->Part++;

                                //repeat in next packet
                                RefMagic.CopyBlock(packetBuffer + sizeof(DiffPartHeader), packetBuffer + maxPartSize,
                                    (uint)overflow);
                                writePosition = sizeof(DiffPartHeader) + overflow;
                                overflow = writePosition - maxPartSize;
                            }

                            //if request baseline break entity loop
                            if (player.State == NetPlayerState.RequestBaseline)
                                break;
                        }
                        //else skip
                    }

                    //if request baseline continue to other players
                    if (player.State == NetPlayerState.RequestBaseline)
                        continue;

                    //Debug.Log($"PARTS: {partCount} {_netDataWriter.Data[4]}");
                    header->PacketType = InternalPackets.DiffSyncLast;
                    //put mtu at last packet
                    *(LastPartData*)(packetBuffer + writePosition) = new LastPartData
                    {
                        LastProcessedTick = player.LastProcessedTick,
                        LastReceivedTick = player.LastReceivedTick,
                        Mtu = maxPartSize,
                        BufferedInputsCount = (byte)player.AvailableInput.Count
                    };
                    writePosition += sizeof(LastPartData);
                    player.Peer.SendUnreliable(new ReadOnlySpan<byte>(_packetBuffer, 0, writePosition));
                }

            //trigger only when there is data
            _netPlayers.GetByIndex(0).Peer.TriggerSend();
        }

        internal override void EntityFieldChanged<T>(InternalEntity entity, ushort fieldId, ref T newValue)
        {
            if (entity.IsDestroyed && _stateSerializers[entity.Id].Entity != entity)
            {
                //old freed entity
                return;
            }

            _changedEntities.Add(entity);
            _stateSerializers[entity.Id].MarkFieldChanged(fieldId, _tick, ref newValue);
        }

        internal void ForceEntitySync(InternalEntity entity)
        {
            _changedEntities.Add(entity);
            _stateSerializers[entity.Id].ForceFullSync(_tick);
        }

        internal void PoolRpc(RemoteCallPacket rpcNode) =>
            _rpcPool.Enqueue(rpcNode);

        internal void AddRemoteCall(InternalEntity entity, ushort rpcId, ExecuteFlags flags)
        {
            if (PlayersCount == 0)
                return;
            var rpc = _rpcPool.Count > 0 ? _rpcPool.Dequeue() : new RemoteCallPacket();
            rpc.Init(_tick, 0, rpcId, flags);
            _stateSerializers[entity.Id].AddRpcPacket(rpc);
            _changedEntities.Add(entity);
        }

        internal unsafe void AddRemoteCall<T>(InternalEntity entity, ReadOnlySpan<T> value, ushort rpcId,
            ExecuteFlags flags) where T : unmanaged
        {
            if (PlayersCount == 0)
                return;
            var rpc = _rpcPool.Count > 0 ? _rpcPool.Dequeue() : new RemoteCallPacket();
            int dataSize = sizeof(T) * value.Length;
            if (dataSize > ushort.MaxValue)
            {
                Logger.LogError($"DataSize on rpc: {rpcId}, entity: {entity} is more than {ushort.MaxValue}");
                return;
            }

            rpc.Init(_tick, (ushort)dataSize, rpcId, flags);
            if (value.Length > 0)
                fixed (void* rawValue = value, rawData = rpc.Data)
                    RefMagic.CopyBlock(rawData, rawValue, (uint)dataSize);
            _stateSerializers[entity.Id].AddRpcPacket(rpc);
            _changedEntities.Add(entity);
        }
    }
}<|MERGE_RESOLUTION|>--- conflicted
+++ resolved
@@ -343,15 +343,9 @@
                 Logger.LogWarning($"[SEM] Unknown packet type: {packetType}");
                 return DeserializeResult.Error;
             }
-<<<<<<< HEAD
-
-            int minInputSize = int.MaxValue;
-            int minDeltaSize = int.MaxValue;
-=======
             
             int minInputSize = 0;
             int minDeltaSize = 0;
->>>>>>> 080ec664
             foreach (var humanControllerLogic in GetEntities<HumanControllerLogic>())
             {
                 if (humanControllerLogic.OwnerId != player.Id)
@@ -370,9 +364,6 @@
                     inputInfo.Header = *(InputPacketHeader*)rawData;
 
                 inData = inData.Slice(InputPacketHeader.Size);
-<<<<<<< HEAD
-
-=======
                 bool correctInput = player.State == NetPlayerState.WaitingForFirstInput ||
                                     Utils.SequenceDiff(inputInfo.Tick, player.LastReceivedTick) > 0;
                 
@@ -384,7 +375,6 @@
                     break;
                 }
                 
->>>>>>> 080ec664
                 //possibly empty but with header
                 if (isFirstInput && inData.Length < minInputSize)
                 {
@@ -416,15 +406,7 @@
                 int removedTick = player.AvailableInput.Count == MaxStoredInputs
                     ? player.AvailableInput.ExtractMin().Tick
                     : -1;
-<<<<<<< HEAD
-
-                //check that input is actual
-                bool correctInput = player.State == NetPlayerState.WaitingForFirstInput ||
-                                    Utils.SequenceDiff(inputInfo.Tick, player.LastReceivedTick) > 0;
-
-=======
                 
->>>>>>> 080ec664
                 //read input
                 foreach (var controller in GetEntities<HumanControllerLogic>())
                 {
