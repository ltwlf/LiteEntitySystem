using System;
using System.Collections.Generic;
using System.Runtime.CompilerServices;
using LiteNetLib.Utils;

namespace LiteEntitySystem.Internal
{
    public readonly struct EntityDataHeader
    {
        public readonly ushort Id;
        public readonly ushort ClassId;
        public readonly byte Version;
        public readonly int UpdateOrder;

        public EntityDataHeader(ushort id, ushort classId, byte version, int updateOrder)
        {
            Id = id;
            ClassId = classId;
            Version = version;
            UpdateOrder = updateOrder;
        }
    }

    public abstract class InternalEntity : InternalBaseClass, IComparable<InternalEntity>
    {
        [SyncVarFlags(SyncFlags.NeverRollBack)]
        internal SyncVar<byte> InternalOwnerId;

        internal byte[] IOBuffer;

        internal readonly int UpdateOrderNum;

        /// <summary>
        /// Entity class id
        /// </summary>
        public readonly ushort ClassId;

        /// <summary>
        /// Entity instance id
        /// </summary>
        public readonly ushort Id;


        /// <summary>
        /// Entity manager
        /// </summary>
        public readonly EntityManager EntityManager;

        /// <summary>
        /// Is entity on server
        /// </summary>
        public bool IsServer => EntityManager.IsServer;

        /// <summary>
        /// Is entity on server
        /// </summary>
        public bool IsClient => EntityManager.IsClient;

        /// <summary>
        /// Entity version (for id reuse)
        /// </summary>
        public readonly byte Version;

        internal EntityDataHeader DataHeader => new EntityDataHeader
        (
            Id,
            ClassId,
            Version,
            UpdateOrderNum
        );

        [SyncVarFlags(SyncFlags.NeverRollBack)]
        private SyncVar<bool> _isDestroyed;

        /// <summary>
        /// Is entity is destroyed
        /// </summary>
        public bool IsDestroyed => _isDestroyed;

        /// <summary>
        /// Is entity local controlled
        /// </summary>
        public bool IsLocalControlled => InternalOwnerId.Value == EntityManager.InternalPlayerId;

        /// <summary>
        /// Is entity remote controlled
        /// </summary>
        public bool IsRemoteControlled => InternalOwnerId.Value != EntityManager.InternalPlayerId;

        /// <summary>
        /// Is entity is controlled by server
        /// </summary>
        public bool IsServerControlled => InternalOwnerId.Value == EntityManager.ServerPlayerId;

        /// <summary>
        /// ClientEntityManager that available only on client. Will throw exception if called on server
        /// </summary>
        public ClientEntityManager ClientManager => (ClientEntityManager)EntityManager;

        /// <summary>
        /// ServerEntityManager that available only on server. Will throw exception if called on client
        /// </summary>
        public ServerEntityManager ServerManager => (ServerEntityManager)EntityManager;

        /// <summary>
        /// Owner player id
        /// ServerPlayerId - 0
        /// Singletons always controlled by server
        /// </summary>
        public byte OwnerId => InternalOwnerId.Value;

        /// <summary>
        /// Is locally created entity
        /// </summary>
        public bool IsLocal => Id >= EntityManager.MaxSyncedEntityCount;

        /// <summary>
        /// Is entity based on SingletonEntityLogic
        /// </summary>
        public bool IsSingleton => ClassData.IsSingleton;

        internal ref EntityClassData ClassData => ref EntityManager.ClassDataDict[ClassId];

        /// <summary>
        /// Destroy entity
        /// </summary>
        public void Destroy()
        {
            if ((EntityManager.IsClient && !IsLocal) || _isDestroyed)
                return;
            DestroyInternal();
        }

        private void OnDestroyChange(bool prevValue)
        {
            if (!prevValue && _isDestroyed)
            {
                _isDestroyed.Value = false;
                DestroyInternal();
            }
        }

        /// <summary>
        /// Event called on entity destroy
        /// </summary>
        protected virtual void OnDestroy()
        {
        }

        internal virtual void DestroyInternal()
        {
            if (_isDestroyed)
                return;
            _isDestroyed.Value = true;
            EntityManager.OnEntityDestroyed(this);
            OnDestroy();
        }

        internal void SafeUpdate()
        {
            try
            {
                Update();
            }
            catch (Exception e)
            {
                Logger.LogError($"Exception in entity({Id}) update:\n{e}");
            }
        }

        /// <summary>
        /// Fixed update. Called if entity has attribute <see cref="EntityFlagsAttribute"/> and flag Updateable
        /// </summary>
        protected internal virtual void Update()
        {
        }

        /// <summary>
        /// Called at rollback begin before all values reset to first frame in rollback queue.
        /// </summary>
        protected internal virtual void OnBeforeRollback()
        {
        }

        /// <summary>
        /// Called at rollback begin after all values reset to first frame in rollback queue.
        /// </summary>
        protected internal virtual void OnRollback()
        {
        }

        /// <summary>
        /// Called only on <see cref="ClientEntityManager.Update"/> and if entity has attribute <see cref="EntityFlagsAttribute"/> and flag Updateable
        /// </summary>
        protected internal virtual void VisualUpdate()
        {
        }

        /// <summary>
        /// Called when entity constructed
        /// </summary>
        protected internal virtual void OnConstructed()
        {
        }

        internal void RegisterRpcInternal()
        {
            ref var classData = ref EntityManager.ClassDataDict[ClassId];

            //setup field ids for BindOnChange and pass on server this for OnChangedEvent to StateSerializer
            var onChangeTarget = EntityManager.IsServer && !IsLocal ? this : null;
            for (int i = 0; i < classData.FieldsCount; i++)
            {
                ref var field = ref classData.Fields[i];
                if (field.FieldType == FieldType.SyncVar)
                {
                    field.TypeProcessor.InitSyncVar(this, field.Offset, onChangeTarget, (ushort)i);
                }
                else
                {
                    var syncableField = RefMagic.RefFieldValue<SyncableField>(this, field.Offset);
                    field.TypeProcessor.InitSyncVar(syncableField, field.SyncableSyncVarOffset, onChangeTarget,
                        (ushort)i);
                }
            }

            List<RpcFieldInfo> rpcCahce = null;
            if (classData.RemoteCallsClient == null)
            {
                rpcCahce = new List<RpcFieldInfo>();
                var rpcRegistrator = new RPCRegistrator(rpcCahce, classData.Fields);
                RegisterRPC(ref rpcRegistrator);
                //Logger.Log($"RegisterRPCs for class: {classData.ClassId}");
            }

            //setup id for later sync calls
            for (int i = 0; i < classData.SyncableFields.Length; i++)
            {
                ref var syncFieldInfo = ref classData.SyncableFields[i];
                var syncField = RefMagic.RefFieldValue<SyncableField>(this, syncFieldInfo.Offset);
                syncField.ParentEntityInternal = this;
                if (syncFieldInfo.Flags.HasFlagFast(SyncFlags.OnlyForOwner))
                    syncField.Flags = ExecuteFlags.SendToOwner;
                else if (syncFieldInfo.Flags.HasFlagFast(SyncFlags.OnlyForOtherPlayers))
                    syncField.Flags = ExecuteFlags.SendToOther;
                else
                    syncField.Flags = ExecuteFlags.SendToAll;
                if (classData.RemoteCallsClient != null)
                {
                    syncField.RPCOffset = syncFieldInfo.RPCOffset;
                }
                else
                {
                    syncField.RPCOffset = (ushort)rpcCahce.Count;
                    syncFieldInfo.RPCOffset = syncField.RPCOffset;
                    var syncablesRegistrator = new SyncableRPCRegistrator(syncFieldInfo.Offset, rpcCahce);
                    syncField.RegisterRPC(ref syncablesRegistrator);
                }
            }

            classData.RemoteCallsClient ??= rpcCahce.ToArray();
        }


        /// <summary>
        /// Method for registering RPCs and OnChange notifications
        /// </summary>
        /// <param name="r"></param>
        protected virtual void RegisterRPC(ref RPCRegistrator r)
        {
            r.BindOnChange(this, ref _isDestroyed, OnDestroyChange);
        }

        protected void ExecuteRPC(in RemoteCall rpc)
        {
            if (IsServer)
            {
                if (rpc.Flags.HasFlagFast(ExecuteFlags.ExecuteOnServer))
                    rpc.CachedAction(this);
                ServerManager.AddRemoteCall(this, rpc.Id, rpc.Flags);
            }
            else if (rpc.Flags.HasFlagFast(ExecuteFlags.ExecuteOnPrediction) && IsLocalControlled)
                rpc.CachedAction(this);
        }

        protected void ExecuteRPC<T>(in RemoteCall<T> rpc, T value) where T : unmanaged
        {
            if (IsServer)
            {
                if (rpc.Flags.HasFlagFast(ExecuteFlags.ExecuteOnServer))
                    rpc.CachedAction(this, value);
                unsafe
                {
                    ServerManager.AddRemoteCall(this, new ReadOnlySpan<T>(&value, 1), rpc.Id, rpc.Flags);
                }
            }
            else // we are a client
            {
                // check if we want to run local prediction
                if (rpc.Flags.HasFlagFast(ExecuteFlags.ExecuteOnPrediction) && IsLocalControlled)
                {
                    rpc.CachedAction(this, value);
                }

                if (rpc.Flags.HasFlagFast(ExecuteFlags.ExecuteOnServer))
                {
                    if (EntityManager is ClientEntityManager cem)
                    {
                        unsafe
                        {
                            cem.SendServerRPC(Id, rpc.Id, new ReadOnlySpan<T>(&value, 1));
                        }
                    }
                }
            }
        }

        protected void ExecuteRPC<T>(in RemoteCallSpan<T> rpc, ReadOnlySpan<T> value) where T : unmanaged
        {
            if (IsServer)
            {
                if (rpc.Flags.HasFlagFast(ExecuteFlags.ExecuteOnServer))
                    rpc.CachedAction(this, value);
                ServerManager.AddRemoteCall(this, value, rpc.Id, rpc.Flags);
            }
            else
            {
                // If client and ExecuteOnPrediction + local-controlled, call locally
                if (rpc.Flags.HasFlagFast(ExecuteFlags.ExecuteOnPrediction) && IsLocalControlled)
                    rpc.CachedAction(this, value);

                // If this call is meant to execute on server...
                if (rpc.Flags.HasFlagFast(ExecuteFlags.ExecuteOnServer))
                {
                    // ... we manually serialize and send to the server
                    if (EntityManager is ClientEntityManager cem)
                    {
                        // Send the serialized bytes to the server
                        cem.SendServerRPC(
                            Id,
                            rpc.Id,
                            value
                        );
                    }
                }
            }
        }

        protected void ExecuteRPC<T>(in RemoteCallSerializable<T> rpc, T value) where T : struct, ISpanSerializable
        {
            if (IsServer)
            {
                if (rpc.Flags.HasFlagFast(ExecuteFlags.ExecuteOnServer))
                    rpc.CachedAction(this, value);
                var writer = new SpanWriter(stackalloc byte[value.MaxSize]);
                value.Serialize(ref writer);
                ServerManager.AddRemoteCall<byte>(this, writer.RawData.Slice(0, writer.Position), rpc.Id, rpc.Flags);
            }
            else
            {
                // If client and ExecuteOnPrediction + local-controlled, call locally
                if (rpc.Flags.HasFlagFast(ExecuteFlags.ExecuteOnPrediction) && IsLocalControlled)
                    rpc.CachedAction(this, value);

                // If this call is meant to execute on server...
                if (rpc.Flags.HasFlagFast(ExecuteFlags.ExecuteOnServer))
                {
<<<<<<< HEAD
=======
                    // ... we manually serialize and send to the server
>>>>>>> 4dad83cb
                    if (EntityManager is ClientEntityManager cem)
                    {
                        SpanWriter writer = new SpanWriter(stackalloc byte[value.MaxSize]);
                        value.Serialize(ref writer);

                        // Send the serialized bytes to the server
                        cem.SendServerRPC(
                            Id,
                            rpc.Id,
                            writer.RawData.Slice(0, writer.Position)
                        );
                    }
                }
            }
        }


        protected void ExecuteRPC<T>(in RemoteCallNetSerializable<T> rpc, T value) where T : INetSerializable, new()
        {
            if (IsServer)
            {
                if (rpc.Flags.HasFlagFast(ExecuteFlags.ExecuteOnServer))
                    rpc.CachedAction(this, value);

                var writer = new NetDataWriter();
                value.Serialize(writer);
                ServerManager.AddRemoteCall<byte>(this, writer.Data, rpc.Id, rpc.Flags);
            }
            else
            {
                // If client and ExecuteOnPrediction + local-controlled, call locally
                if (rpc.Flags.HasFlagFast(ExecuteFlags.ExecuteOnPrediction) && IsLocalControlled)
                    rpc.CachedAction(this, value);

                // If this call is meant to execute on server...
                if (rpc.Flags.HasFlagFast(ExecuteFlags.ExecuteOnServer))
                {
                    // ... we manually serialize and send to the server
                    if (EntityManager is ClientEntityManager cem)
                    {
                        var writer = new NetDataWriter();
                        value.Serialize(writer);

                        // Send the serialized bytes to the server
                        cem.SendServerRPC(
                            Id,
                            rpc.Id,
                            writer.CopyData()
                        );
                    }
                }
            }
        }

        protected InternalEntity(EntityParams entityParams)
        {
            EntityManager = entityParams.EntityManager;
            Id = entityParams.Header.Id;
            ClassId = entityParams.Header.ClassId;
            Version = entityParams.Header.Version;
            UpdateOrderNum = entityParams.Header.UpdateOrder;
            IOBuffer = entityParams.IOBuffer;
        }

        [MethodImpl(MethodImplOptions.AggressiveInlining)]
        public int CompareTo(InternalEntity other) => UpdateOrderNum != other.UpdateOrderNum
            ? UpdateOrderNum - other.UpdateOrderNum
            : Id - other.Id;

        public override int GetHashCode() => UpdateOrderNum;

        public override string ToString() =>
            $"Entity. Id: {Id}, ClassId: {ClassId}, Version: {Version}";
    }
}<|MERGE_RESOLUTION|>--- conflicted
+++ resolved
@@ -365,10 +365,7 @@
                 // If this call is meant to execute on server...
                 if (rpc.Flags.HasFlagFast(ExecuteFlags.ExecuteOnServer))
                 {
-<<<<<<< HEAD
-=======
                     // ... we manually serialize and send to the server
->>>>>>> 4dad83cb
                     if (EntityManager is ClientEntityManager cem)
                     {
                         SpanWriter writer = new SpanWriter(stackalloc byte[value.MaxSize]);
