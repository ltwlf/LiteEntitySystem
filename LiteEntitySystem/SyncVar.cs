--- conflicted
+++ resolved
@@ -73,20 +73,11 @@
             get => _value;
             set
             {
-<<<<<<< HEAD
-                if (Container != null && !Utils.FastEquals(ref value, ref _value))
-                {
-                    Container.EntityManager.EntityFieldChanged(Container, FieldId, ref value);
-                    ValueChanged?.Invoke(this, new SyncVarChangedEventArgs<T>(_value, value));
-                }
-
-=======
                 if (!Utils.FastEquals(ref value, ref _value))
                 {
                     Container?.EntityManager.EntityFieldChanged(Container, FieldId, ref value);
                     ValueChanged?.Invoke(this, new SyncVarChangedEventArgs<T>(_value, value));
                 }
->>>>>>> 8a6c5dcb
                 _value = value;
             }
         }
